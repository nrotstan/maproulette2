// Copyright (C) 2019 MapRoulette contributors (see CONTRIBUTORS.md).
// Licensed under the Apache License, Version 2.0 (see LICENSE).
package org.maproulette.models.dal

import java.sql.Connection
import java.time.Instant

import anorm.SqlParser._
import anorm._
import anorm.JodaParameterMetaData._
import com.vividsolutions.jts.geom.Envelope
import javax.inject.{Inject, Provider, Singleton}
import org.apache.commons.lang3.StringUtils
import org.joda.time.{DateTime, DateTimeZone}
import play.api.libs.json.JodaWrites._
import play.api.libs.json.JodaReads._
import org.maproulette.Config
import org.maproulette.cache.CacheManager
import org.maproulette.data._
import org.maproulette.exception.{InvalidException, NotFoundException}
import org.maproulette.models._
import org.maproulette.models.utils.DALHelper
import org.maproulette.permissions.Permission
import org.maproulette.session.dal.UserDAL
import org.maproulette.session.Group
import org.maproulette.session.{SearchParameters, User}
import org.wololo.geojson.{FeatureCollection, GeoJSONFactory}
import org.wololo.jts2geojson.GeoJSONReader
import play.api.db.Database
import play.api.libs.json._
import play.api.libs.ws.WSClient

import scala.collection.mutable.ListBuffer
import scala.concurrent.{Future, Promise}
import scala.util.control.Exception.allCatch
import scala.util.{Failure, Success, Try}
import scala.xml.XML

/**
  * The data access layer for the Task objects
  *
  * @author cuthbertm
  */
@Singleton
class TaskDAL @Inject()(override val db: Database,
                        override val tagDAL: TagDAL, config: Config,
                        override val permission: Permission,
                        userDAL: Provider[UserDAL],
                        projectDAL: Provider[ProjectDAL],
                        challengeDAL: Provider[ChallengeDAL],
                        notificationDAL: Provider[NotificationDAL],
                        actions: ActionManager,
                        statusActions: StatusActionManager,
                        ws: WSClient)
  extends BaseDAL[Long, Task] with DALHelper with TagDALMixin[Task] with Locking[Task] {

  import scala.concurrent.ExecutionContext.Implicits.global

  // The cache manager for that tasks
  override val cacheManager = new CacheManager[Long, Task]()
  // The database table name for the tasks
  override val tableName: String = "tasks"
  // The columns to be retrieved for the task. Reason this is required is because one of the columns
  // "tasks.location" is a PostGIS object in the database and we want it returned in GeoJSON instead
  // so the ST_AsGeoJSON function is used to convert it to geoJSON
  override val retrieveColumns: String = "*, ST_AsGeoJSON(tasks.location) AS location "

  val retrieveColumnsWithReview: String = this.retrieveColumns +
        ", task_review.review_status, task_review.review_requested_by, " +
        "task_review.reviewed_by, task_review.reviewed_at, task_review.review_claimed_by "

  // The anorm row parser to convert records from the task table to task objects
  implicit val parser: RowParser[Task] = {
    get[Long]("tasks.id") ~
      get[String]("tasks.name") ~
      get[DateTime]("tasks.created") ~
      get[DateTime]("tasks.modified") ~
      get[Long]("parent_id") ~
      get[Option[String]]("tasks.instruction") ~
      get[Option[String]]("location") ~
      get[Option[Int]]("tasks.status") ~
      get[Option[DateTime]]("tasks.mapped_on") ~
      get[Option[Int]]("task_review.review_status") ~
      get[Option[Int]]("task_review.review_requested_by") ~
      get[Option[Int]]("task_review.reviewed_by") ~
      get[Option[DateTime]]("task_review.reviewed_at") ~
      get[Option[Int]]("task_review.review_claimed_by") ~
      get[Int]("tasks.priority") ~
      get[Option[Long]]("tasks.changeset_id") map {
      case id ~ name ~ created ~ modified ~ parent_id ~ instruction ~ location ~ status ~
           mappedOn ~ reviewStatus ~ reviewRequestedBy ~ reviewedBy ~ reviewedAt ~ reviewClaimedBy ~
           priority ~ changesetId =>
        val suggestedFixGeometry = this.getSuggestedFix(id)
        val optionsFix = if (StringUtils.isEmpty(suggestedFixGeometry)) {
          None
        } else {
          Some(suggestedFixGeometry)
        }
        Task(id, name, created, modified, parent_id, instruction, location,
          this.getTaskGeometries(id), optionsFix, status, mappedOn,
          reviewStatus, reviewRequestedBy, reviewedBy, reviewedAt, reviewClaimedBy,
          priority, changesetId)
    }
  }

  val commentParser: RowParser[Comment] = {
    get[Long]("task_comments.id") ~
      get[Long]("task_comments.osm_id") ~
      get[String]("users.name") ~
      get[Long]("task_comments.task_id") ~
      get[Long]("task_comments.challenge_id") ~
      get[Long]("task_comments.project_id") ~
      get[DateTime]("task_comments.created") ~
      get[String]("task_comments.comment") ~
      get[Option[Long]]("task_comments.action_id") map {
      case id ~ osm_id ~ osm_name ~ taskId ~ challengeId ~ projectId ~ created ~ comment ~ action_id =>
        Comment(id, osm_id, osm_name, taskId, challengeId, projectId, created, comment, action_id)
    }
  }

  /**
    * A basic retrieval of the object based on the id. With caching, so if it finds
    * the object in the cache it will return that object without checking the database, otherwise
    * will hit the database directly.
    *
    * @param id The id of the object to be retrieved
    * @return The object, None if not found
    */
  override def retrieveById(implicit id: Long, c: Option[Connection] = None): Option[Task] = {
    this.cacheManager.withCaching { () =>
      this.withMRConnection { implicit c =>
        val query = s"SELECT $retrieveColumnsWithReview FROM ${this.tableName} " +
                     "LEFT OUTER JOIN task_review ON task_review.task_id = tasks.id " +
                     "WHERE tasks.id = {id}"
        SQL(query).on('id -> ToParameterValue.apply[Long](p = keyToStatement).apply(id)).as(this.parser.singleOpt)
      }
    }
  }

  /**
    * This will retrieve the root object in the hierarchy of the object, by default the root
    * object is itself.
    *
    * @param obj Either a id for the challenge, or the challenge itself
    * @param c   The connection if any
    * @return The object that it is retrieving
    */
  override def retrieveRootObject(obj: Either[Long, Task], user: User)(implicit c: Option[Connection] = None): Option[Project] = {
    obj match {
      case Left(id) =>
        this.permission.hasReadAccess(TaskType(), user)(id)
        this.projectDAL.get().cacheManager.withOptionCaching { () =>
          this.withMRConnection { implicit c =>
            SQL"""SELECT p.* FROM projects p
             INNER JOIN challenges c ON c.parent_id = p.id
             INNER JOIN task t ON t.parent_id = c.id
             WHERE t.id = $id
           """.as(this.projectDAL.get().parser.*).headOption
          }
        }
      case Right(task) =>
        this.permission.hasObjectReadAccess(task, user)
        this.projectDAL.get().cacheManager.withOptionCaching { () =>
          this.withMRConnection { implicit c =>
            SQL"""SELECT p.* FROM projects p
             INNER JOIN challenges c ON c.parent_id = p.id
             WHERE c.id = ${task.parent}
           """.as(this.projectDAL.get().parser.*).headOption
          }
        }
    }
  }

  def getSuggestedFix(id: Long)(implicit c: Option[Connection] = None): String = this.taskGeometries(id, "task_suggested_fix")

  /**
    * Retrieve all the geometries for the task
    *
    * @param id Id for the task
    * @return A feature collection geojson of all the task geometries
    */
  private def taskGeometries(id: Long, tableName: String)(implicit c: Option[Connection] = None): String = {
    this.withMRConnection { implicit c =>
      SQL"""SELECT row_to_json(fc)::text as geometries
            FROM ( SELECT 'FeatureCollection' As type, array_to_json(array_agg(f)) As features
                   FROM ( SELECT 'Feature' As type,
                                  ST_AsGeoJSON(lg.geom)::json As geometry,
                                  hstore_to_json(lg.properties) As properties
                          FROM #$tableName As lg
                          WHERE task_id = $id
                    ) As f
            )  As fc""".as(SqlParser.str("geometries").single)
    }
  }

  /**
    * Inserts a new task object into the database
    *
    * @param task The task to be inserted into the database
    * @param user The user executing the task
    * @return The object that was inserted into the database. This will include the newly created id
    */
  override def insert(task: Task, user: User)(implicit c: Option[Connection] = None): Task = {
    val newTask = this.mergeUpdate(task, user)(-1) match {
      case Some(t) => t
      case None => throw new Exception("Unknown failure occurred while creating new task.")
    }
    // update the task priority inside a future, so fire and forget and don't impact the performance of the insert
    Future {
      this.updateTaskPriority(newTask.id, user)
    }
    newTask
  }

  /**
    * This is a merge update function that will update the task if it exists otherwise it will
    * insert a new item.
    *
    * @param element The element that needs to be inserted or updated. Although it could be updated,
    *                it requires the element itself in case it needs to be inserted
    * @param user    The user that is executing the function
    * @param id      The id of the element that is being updated/inserted
    * @param c       A connection to execute against
    * @return
    */
  override def mergeUpdate(element: Task, user: User)(implicit id: Long, c: Option[Connection] = None): Option[Task] = {
    this.permission.hasObjectWriteAccess(element, user)
    // before clearing the cache grab the cachedItem
    // by setting the delete implicit to true we clear out the cache for the element
    // The cachedItem could be
    val cachedItem = this.cacheManager.withUpdatingCache(Long => retrieveById) { implicit cachedItem =>
      Some(cachedItem)
    }(id, true, true)
    val updatedTask: Option[Task] = this.withMRTransaction { implicit c =>
      val query = "SELECT create_update_task({name}, {parentId}, {instruction}, " +
                  "{status}, {id}, {priority}, {changesetId}, {reset}, {mappedOn}," +
                  "{reviewStatus}, {reviewRequestedBy}, {reviewedBy}, {reviewedAt})"

      val updatedTaskId = SQL(query).on(
        NamedParameter("name", ToParameterValue.apply[String].apply(element.name)),
        NamedParameter("parentId", ToParameterValue.apply[Long].apply(element.parent)),
        NamedParameter("instruction", ToParameterValue.apply[String].apply(element.instruction.getOrElse(""))),
        NamedParameter("status", ToParameterValue.apply[Int].apply(element.status.getOrElse(Task.STATUS_CREATED))),
        NamedParameter("id", ToParameterValue.apply[Long].apply(element.id)),
        NamedParameter("priority", ToParameterValue.apply[Int].apply(element.priority)),
        NamedParameter("changesetId", ToParameterValue.apply[Long].apply(element.changesetId.getOrElse(-1L))),
        NamedParameter("reset", ToParameterValue.apply[String].apply(config.taskReset + " days")),
        NamedParameter("mappedOn", ToParameterValue.apply[Option[DateTime]].apply(element.mappedOn)),
        NamedParameter("reviewStatus", ToParameterValue.apply[Option[Int]].apply(element.reviewStatus)),
        NamedParameter("reviewRequestedBy", ToParameterValue.apply[Option[Int]].apply(element.reviewRequestedBy)),
        NamedParameter("reviewedBy", ToParameterValue.apply[Option[Int]].apply(element.reviewedBy)),
        NamedParameter("reviewedAt", ToParameterValue.apply[Option[DateTime]].apply(element.reviewedAt))
      ).as(long("create_update_task").*).head
      c.commit()
      // These updates were originally only done on insert or when the geometry actual was updated. However
      // a couple reasons why it is always performed. Firstly the location and geometry of a task is very
      // important and so it is vital that the database reflects the requirements from the user. And secondly
      // there were some issues where the database would not be updated and you may get null locations
      // or null geometries. So this always makes sure that the task data is correct
      this.updateGeometries(updatedTaskId, Json.parse(element.geometries))
      element.suggestedFix match {
        case Some(value) => this.addSuggestedFix(updatedTaskId, Json.parse(value))
        case None => // just do nothing
      }
      this.updateTaskLocation(updatedTaskId)
      Some(element.copy(id = updatedTaskId))
    }
    updatedTask match {
      case Some(t) => Future {
        this.updateTaskPriority(t.id, user)
      }
      case None => //just ignore and do nothing
    }
    updatedTask
  }

  /**
    * There can only be a single suggested fix for a task, so if you add one it will remove any
    * others that were added previously.
    *
    * @param taskId The id for the task
    * @param value  The JSON value for the suggested fix
    * @param c
    */
  def addSuggestedFix(taskId: Long, value: JsValue)(implicit c: Option[Connection] = None): Unit =
    updateGeometries(taskId, value, false, true, "task_suggested_fix")

  /**
    * Function that updates the geometries for the task, either during an insert or update
    *
    * @param taskId      The task Id to update the geometries for
    * @param value       The geojson that contains the geometries/features
    * @param setLocation Whether to set the location based on the geometries or not
    */
  private def updateGeometries(taskId: Long, value: JsValue, setLocation: Boolean = false, isNew: Boolean = false,
                               tableName: String = "task_geometries")(implicit c: Option[Connection] = None): Unit = {
    this.withMRTransaction { implicit c =>
      if (!isNew) {
        SQL"""DELETE FROM #$tableName WHERE task_id = $taskId""".executeUpdate()
      }
      val features = (value \ "features").as[List[JsValue]]
      if (features.isEmpty) {
        c.rollback()
        throw new InvalidException(s"No features found for task [$taskId].")
      }
      val indexedValues = features.zipWithIndex
      val rows = indexedValues.map {
        case (_, i) => s"({taskId}, ST_SetSRID(ST_GeomFromGeoJSON({geom_$i}),4326), {props_$i}::hstore)"
      }.mkString(",")
      val parameters = indexedValues.flatMap { case (featureJson, i) =>
        val props = (featureJson \ "properties").asOpt[JsObject] match {
          case Some(JsObject(p)) =>
            p.toMap.map(v => {
              val toStr = v._2 match {
                case obj: JsString => obj.value
                case obj => obj.toString
              }
              s""""${v._1}"=>"${toStr.replaceAll("\\\"", "\\\\\"")}""""
            }).mkString(",")
          case None => ""
        }
        Seq(
          NamedParameter(s"geom_$i", ToParameterValue.apply[String].apply((featureJson \ "geometry").as[JsValue].toString)),
          NamedParameter(s"props_$i", ToParameterValue.apply[String].apply(props))
        )
      } ++ Seq(NamedParameter("taskId", ToParameterValue.apply[Long].apply(taskId)))
      SQL(s"INSERT INTO $tableName (task_id, geom, properties) VALUES " + rows)
        .on(parameters: _*)
        .execute()
      c.commit()
    }
  }

  def updateTaskLocation(taskId: Long)(implicit c: Option[Connection] = None): Option[Task] = {
    implicit val id = taskId
    this.cacheManager.withUpdatingCache(Long => retrieveById) { implicit task =>
      this.withMRTransaction { implicit c =>
        // Update the location of the particular task
        SQL"""UPDATE tasks
            SET location = (SELECT ST_Centroid(ST_Collect(ST_Makevalid(geom)))
                            FROM task_geometries WHERE task_id = $taskId)
            WHERE id = $taskId
           """.executeUpdate()

        this.retrieveById(taskId)
      }
    }
  }

  /**
    * This function will update the tasks priority based on the parent challenge information. It will
    * check first to see if it falls inside the HIGH priority bucket, then MEDIUM then LOW. If it doesn't
    * fall into any priority bucket, it will then set the priority to the default priority defined
    * in the parent challenge
    *
    * @param taskId The id for the task to update the priority for
    * @param c      The database connection
    */
  def updateTaskPriority(taskId: Long, user: User)(implicit c: Option[Connection] = None): Unit = {
    implicit val id = taskId
    this.cacheManager.withUpdatingCache(Long => retrieveById) { implicit task =>
      this.withMRTransaction { implicit c =>
        implicit val id = taskId
        this.cacheManager.withUpdatingCache(Long => retrieveById) { implicit task =>
          this.permission.hasObjectWriteAccess(task, user)
          // get the parent challenge, as we need the priority information
          val parentChallenge = this.challengeDAL.get().retrieveById(task.parent) match {
            case Some(c) => c
            case None => throw new NotFoundException(s"No parent was found for task [$taskId], this should never happen.")
          }
          val newPriority = task.getTaskPriority(parentChallenge)
          this.withMRTransaction { implicit c =>
            // Update the location of the particular task
            SQL"""UPDATE tasks
              SET priority = $newPriority
              WHERE id = $taskId
            """.executeUpdate()
            this.retrieveById(taskId)
          }
        }
      }
    }
  }

  /**
    * Updates a task object in the database.
    *
    * @param value A json object containing fields to be updated for the task
    * @param user  The user executing the task
    * @param id    The id of the object that you are updating
    * @return An optional object, it will return None if no object found with a matching id that was supplied
    */
  override def update(value: JsValue, user: User)(implicit id: Long, c: Option[Connection] = None): Option[Task] = {
    this.cacheManager.withUpdatingCache(Long => retrieveById) { implicit cachedItem =>
      val name = (value \ "name").asOpt[String].getOrElse(cachedItem.name)
      val parentId = (value \ "parentId").asOpt[Long].getOrElse(cachedItem.parent)
      val instruction = (value \ "instruction").asOpt[String].getOrElse(cachedItem.instruction.getOrElse(""))
      // status should probably not be allowed to be set through the update function, and rather
      // it should be forced to use the setTaskStatus function
      val status = (value \ "status").asOpt[Int].getOrElse(cachedItem.status.getOrElse(0))
      if (!Task.isValidStatusProgression(cachedItem.status.getOrElse(0), status) &&
        allCatch.opt(this.permission.hasWriteAccess(TaskType(), user)) == None) {
        throw new InvalidException(s"Could not set status for task [$id], " +
          s"progression from ${cachedItem.status.getOrElse(0)} to $status not valid.")
      }
      val priority = (value \ "priority").asOpt[Int].getOrElse(cachedItem.priority)
      val geometries = (value \ "geometries").asOpt[String].getOrElse(cachedItem.geometries)
      val suggestedFixGeometries = (value \ "suggestedFix").asOpt[String].getOrElse("")
      val changesetId = (value \ "changesetId").asOpt[Long].getOrElse(cachedItem.changesetId.getOrElse(-1L))

      val mappedOn: Option[DateTime] = (value \ "mappedOn") match {
          case m: JsUndefined => cachedItem.mappedOn
          case m => m.asOpt[DateTime]
      }

      val reviewStatus: Option[Int] = (value \ "reviewStatus") match {
        case r: JsUndefined => cachedItem.reviewStatus
        case r => r.asOpt[Int]
      }

      val reviewRequestedBy = (value \ "reviewRequestedBy") match {
        case r: JsUndefined => cachedItem.reviewRequestedBy
        case r => r.asOpt[Int]
      }

      val reviewedBy = (value \ "reviewedBy") match {
        case r: JsUndefined => cachedItem.reviewedBy
        case r => r.asOpt[Int]
      }

      val reviewedAt = (value \ "reviewedAt") match {
          case r: JsUndefined => cachedItem.reviewedAt
          case r => r.asOpt[DateTime]
      }

      val task = this.mergeUpdate(cachedItem.copy(name = name,
        parent = parentId,
        instruction = Some(instruction),
        status = Some(status),
        mappedOn = mappedOn,
        reviewStatus = reviewStatus,
        reviewRequestedBy = reviewRequestedBy,
        reviewedBy = reviewedBy,
        reviewedAt = reviewedAt,
        geometries = geometries,
        suggestedFix = if (StringUtils.isEmpty(suggestedFixGeometries)) {
          None
        } else {
          Some(suggestedFixGeometries)
        },
        priority = priority,
        changesetId = Some(changesetId)), user)

      if (status == Task.STATUS_CREATED) {
        this.challengeDAL.get().updateReadyStatus()(parentId)
      }
      else {
        this.challengeDAL.get().updateFinishedStatus()(parentId)
      }

      task
    }
  }

  def updateTaskLocations(challengeId: Long)(implicit c: Option[Connection] = None): Int = {
    // clear the cache, because we don't know how many tasks have actually been updated
    this.cacheManager.clearCaches
    this.withMRTransaction { implicit c =>
      // update all the tasks of a particular challenge
      val query =
        s"""DO $$$$
            DECLARE
              rec RECORD;
            BEGIN
              FOR rec IN SELECT task_id, ST_Centroid(ST_Collect(ST_Makevalid(geom))) AS location
                          FROM task_geometries tg
                          INNER JOIN tasks t on t.id = tg.task_id
                          WHERE t.parent_id = $challengeId
                          GROUP BY task_id LOOP
                UPDATE tasks SET location = rec.location WHERE tasks.id = rec.task_id and parent_id = $challengeId;
              END LOOP;
            END$$$$;
        """
      SQL(query).executeUpdate()
    }
  }

  /**
    * Sets the task for a given user. The user cannot set the status of a task unless the object has
    * been locked by the same user before hand.
    * Will throw an InvalidException if the task status cannot be set due to the current task status
    * Will throw an IllegalAccessException if the user is a guest user, or if the task is locked by
    * a different user.
    *
    * @param task   The task to set the status for
    * @param status The status to set
    * @param user   The user setting the status
    * @param requestReview Optional boolean to request a review on this task.
    * @return The number of rows updated, should only ever be 1
    */
  def setTaskStatus(task: Task, status: Int, user: User, requestReview: Option[Boolean]=None)(implicit c:Connection=null): Int = {
    if (!Task.isValidStatusProgression(task.status.getOrElse(Task.STATUS_CREATED), status)) {
      throw new InvalidException("Invalid task status supplied.")
    } else if (user.guest) {
      throw new IllegalAccessException("Guest users cannot make edits to tasks.")
    }

    val reviewNeeded = requestReview match {
        case Some(r) => r
        case None => user.settings.needsReview.getOrElse(false) &&
                     status != Task.STATUS_SKIPPED && status != Task.STATUS_DELETED
      }

    val oldStatus = task.status
    val updatedRows = this.withMRTransaction { implicit c =>
      val updatedRows =
        SQL"""UPDATE tasks t SET status = $status, mapped_on = NOW()
                             WHERE t.id = (
                                SELECT t2.id FROM tasks t2
                                LEFT JOIN locked l on l.item_id = t2.id AND l.item_type = ${task.itemType.typeId}
                                WHERE t2.id = ${task.id} AND (l.user_id = ${user.id} OR l.user_id IS NULL)
                              )""".executeUpdate()
      // if returning 0, then this is because the item is locked by a different user
      if (updatedRows == 0) {
        throw new IllegalAccessException(s"Current task [${task.id} is locked by another user, cannot update status at this time.")
      }

      val startedLock = (SQL"""SELECT locked_time FROM locked l WHERE l.item_id = ${task.id} AND
                                     l.item_type = ${task.itemType.typeId} AND l.user_id = ${user.id}
                           """).as(SqlParser.scalar[DateTime].singleOpt)
      this.statusActions.setStatusAction(user, task, status, startedLock)

      if (reviewNeeded) {
        task.reviewStatus match {
          case Some(rs) =>
            SQL"""UPDATE task_review tr
                    SET review_status = ${Task.REVIEW_STATUS_REQUESTED}, review_requested_by = ${user.id}
                    WHERE tr.task_id = ${task.id}
                 )""".executeUpdate()
          case None =>
            SQL"""INSERT INTO task_review (task_id, review_status, review_requested_by)
                    VALUES (${task.id}, ${Task.REVIEW_STATUS_REQUESTED}, ${user.id})""".executeUpdate()
        }
      }

      // if you set the status successfully on a task you will lose the lock of that task
      try {
        this.unlockItem(user, task)
      } catch {
        case e: Exception => logger.warn(e.getMessage)
      }
      if (config.changeSetEnabled) {
        // try and match the current task with a changeset from the user
        Future {
          c.commit()
          this.matchToOSMChangeSet(task.copy(status = Some(status)), user)
        }
      }

      // Update the popularity score on the parent challenge
      Future {
        this.challengeDAL.get().updatePopularity(Instant.now().getEpochSecond())(task.parent)
      }

      // Let's note in the task_review_history table that this task needs review
      if (reviewNeeded) {
        SQL"""INSERT INTO task_review_history (task_id, requested_by, review_status)
              VALUES (${task.id}, ${user.id}, ${Task.REVIEW_STATUS_REQUESTED})""".executeUpdate()
      }

      updatedRows
    }
    if (user.settings.needsReview.get) {
      this.cacheManager.withOptionCaching { () => Some(task.copy(status = Some(status),
                                                 reviewStatus = Some(Task.REVIEW_STATUS_REQUESTED))) }
    }
    else {
      this.cacheManager.withOptionCaching { () => Some(task.copy(status = Some(status))) }
    }
    this.challengeDAL.get().updateFinishedStatus()(task.parent)

    // let's give the user credit for doing this task.
    if (oldStatus.getOrElse(Task.STATUS_CREATED) != status) {
      this.userDAL.get().updateUserScore(Option(status), None, false, user.id)
    }

    updatedRows
  }

  /**
    * Sets the review status for a task. The user cannot set the status of a task unless the object has
    * been locked by the same user before hand.
    * Will throw an InvalidException if the task review status cannot be set due to the current review status
    * Will throw an IllegalAccessException if the user is a not a reviewer, or if the task is locked by
    * a different user.
    *
    * @param task   The task to set the status for
    * @param reviewStatus The review status to set
    * @param user   The user setting the status
    * @return The number of rows updated, should only ever be 1
    */
  def setTaskReviewStatus(task: Task, reviewStatus: Int, user: User, actionId: Option[Long], commentContent: String="")(implicit c:Connection=null): Int = {
    if (!user.settings.isReviewer.get && reviewStatus != Task.REVIEW_STATUS_REQUESTED) {
      throw new IllegalAccessException("User must be a reviewer to edit task review status.")
    }

    val now = Instant.now()
    val updatedRows = this.withMRTransaction { implicit c =>
      var fetchBy = "reviewed_by"

      var needsReReview = task.reviewStatus.getOrElse(-1) != Task.REVIEW_STATUS_REQUESTED &&
                          reviewStatus == Task.REVIEW_STATUS_REQUESTED

      // If we are changing the status back to "needsReview" then this task
      // has been fixed by the mapper and the mapper is requesting review again
      if (needsReReview) {
        fetchBy = "review_requested_by"
      }

      val updatedRows =
        SQL"""UPDATE task_review t SET review_status = $reviewStatus,
                                 #${fetchBy} = ${user.id},
                                 reviewed_at = ${now},
                                 review_claimed_at = NULL,
                                 review_claimed_by = NULL
                             WHERE t.task_id = (
                                SELECT t2.id FROM tasks t2
                                LEFT JOIN locked l on l.item_id = t2.id AND l.item_type = ${task.itemType.typeId}
                                WHERE t2.id = ${task.id} AND (l.user_id = ${user.id} OR l.user_id IS NULL)
                              )""".executeUpdate()
      // if returning 0, then this is because the item is locked by a different user
      if (updatedRows == 0) {
        throw new IllegalAccessException(s"Current task [${task.id} is locked by another user, cannot update review status at this time.")
      }

      // if you set the status successfully on a task you will lose the lock of that task
      try {
        this.unlockItem(user, task)
      } catch {
        case e: Exception => logger.warn(e.getMessage)
      }
<<<<<<< HEAD

      val comment = commentContent.nonEmpty match {
        case true => Some(addComment(user, task, commentContent, actionId))
        case false => None
      }

      if (task.reviewStatus.getOrElse(-1) != Task.REVIEW_STATUS_REQUESTED &&
          reviewStatus == Task.REVIEW_STATUS_REQUESTED) {
=======
      
      if (needsReReview) {
>>>>>>> d060d8b4
        // Let's note in the task_review_history table that this task needs review again
        SQL"""INSERT INTO task_review_history
                          (task_id, requested_by, reviewed_by, review_status, reviewed_at)
              VALUES (${task.id}, ${user.id}, ${task.reviewedBy},
                      ${reviewStatus}, ${now})""".executeUpdate()
        this.notificationDAL.get().createReviewNotification(user, task.reviewedBy.getOrElse(-1), reviewStatus, task, comment)
      }
      else {
        // Let's note in the task_review_history table that this task was reviewed
        SQL"""INSERT INTO task_review_history
                          (task_id, requested_by, reviewed_by, review_status, reviewed_at)
              VALUES (${task.id}, ${task.reviewRequestedBy}, ${user.id},
                      ${reviewStatus}, ${now})""".executeUpdate()
        this.notificationDAL.get().createReviewNotification(user, task.reviewRequestedBy.getOrElse(-1), reviewStatus, task, comment)
      }

      this.cacheManager.withOptionCaching { () => Some(task.copy(reviewStatus = Some(reviewStatus))) }

<<<<<<< HEAD
=======
      if (comment.nonEmpty) {
        addComment(user, task.id, comment, actionId)
      }

      if (!needsReReview) {
        this.userDAL.get().updateUserScore(None, Option(reviewStatus),
          task.reviewedBy != None, task.reviewRequestedBy.get)
      }

>>>>>>> d060d8b4
      updatedRows
    }

    updatedRows
  }


  /**
    * Tries to match a specific changeset in OSM to the task in MapRoulette
    *
    * @param task The task that was fixed
    * @param user The user making the request
    * @param c    An implicit connection
    */
  def matchToOSMChangeSet(task: Task, user: User, immediate: Boolean = true)(implicit c: Option[Connection] = None): Future[Boolean] = {
    val result = Promise[Boolean]
    if (config.allowMatchOSM) {
      task.status match {
        case Some(Task.STATUS_FIXED) =>
          val currentDateTimeUTC = DateTime.now(DateTimeZone.UTC)
          val statusAction = statusActions.getStatusActions(task, user, Some(List(Task.STATUS_FIXED))).headOption
          statusAction match {
            case Some(sa) =>
              this.getSortedChangeList(sa) onComplete {
                case Success(response) =>
                  val responseList = response.map(_.id)
                  response.find(c => {
                    // check the bounding box of the changeset, and make sure that the task geometry
                    // bounding box at the very least intersects with the changeset bounding box
                    if (c.hasMapRouletteComment) {
                      true
                    } else {
                      val feature = GeoJSONFactory.create(task.geometries).asInstanceOf[FeatureCollection]
                      val reader = new GeoJSONReader()
                      val envelope = new Envelope()
                      feature.getFeatures.foreach(f => {
                        val current = reader.read(f.getGeometry)
                        envelope.expandToInclude(current.getBoundary.getEnvelopeInternal)
                      })

                      val changesetEnvelope = new Envelope(c.minLon, c.maxLon, c.minLat, c.maxLat)
                      changesetEnvelope.intersects(envelope)
                    }
                  }) match {
                    case Some(change) =>
                      this.withMRConnection { implicit c =>
                        SQL(s"""UPDATE tasks SET changeset_id = ${change.id} WHERE id = ${task.id}""").executeUpdate()
                      }
                      result success true
                    case None =>
                      this.withMRConnection { implicit c =>
                        // if we can't find any viable option set the id to -2 so that we don't try again
                        // but only set it to -2 if the current time is 1 hour after the set time for the task
                        if (Math.abs(currentDateTimeUTC.getMillis - sa.created.getMillis) > (config.changeSetTimeLimit.toHours * 3600 * 1000)) {
                          SQL(s"""UPDATE tasks SET changeset_id = -2 WHERE id = ${task.id}""").executeUpdate()
                        }
                      }
                      result success false
                  }
                case Failure(error) => result success false
              }
            case None => result success false
          }
        case _ =>
          // throw some message here about something
          result success false
      }
    } else {
      result success false
    }
    result.future
  }

  /**
    * This gets the sorted list of changesets. The sorting is based on how close a changeset is to the time
    * that the task was fixed. It probably would be more efficient to
    *
    * @param statusAction The StatusActionItem that is for the action that set the task to fixed
    * @return A list of sorted changesets
    */
  private def getSortedChangeList(statusAction: StatusActionItem): Future[Seq[Changeset]] = {
    val result = Promise[Seq[Changeset]]
    val format = "YYYY-MM-dd'T'HH:mm:ss'Z'"
    val fixedTimeDiff = statusAction.created.getMillis
    val prevHours = statusAction.created.minusHours(config.changeSetTimeLimit.toHours.toInt).toString(format)
    val nextHours = statusAction.created.plusHours(config.changeSetTimeLimit.toHours.toInt).toString(format)
    ws.url(s"${config.getOSMServer}/api/0.6/changesets?user=${statusAction.osmUserId}&time=$prevHours,$nextHours")
      .withHttpHeaders("User-Agent" -> "MapRoulette").get() onComplete {
      case Success(response) =>
        if (response.status == 200) {
          val changeSetList = ChangesetParser.parse(XML.loadString(response.body)).filter(!_.open)
          val sortedList = changeSetList.sortWith((c1, c2) => {
            Math.abs(c1.createdAt.getMillis - fixedTimeDiff) < Math.abs(c2.createdAt.getMillis - fixedTimeDiff)
          })
          result success sortedList
        } else {
          result failure new InvalidException(s"Response failed with status ${response.status} messages ${response.statusText}")
        }
      case Failure(error) => result failure error
    }
    result.future
  }

  /**
    * Simple query to retrieve the next task in the sequence
    *
    * @param parentId      The parent of the task
    * @param currentTaskId The current task that we are basing our query from
    * @param statusList    the list of status' to filter by
    * @return An optional task, if no more tasks in the list will retrieve the first task
    */
  def getNextTaskInSequence(parentId: Long, currentTaskId: Long, statusList: Option[Seq[Int]] = None)
                           (implicit c: Option[Connection] = None): Option[(Task, Lock)] = {
    this.withMRConnection { implicit c =>
      val lp = for {
        task <- parser
        lock <- lockedParser
      } yield task -> lock
      val query =
        s"""SELECT locked.*, tasks.$retrieveColumnsWithReview FROM tasks
                      LEFT JOIN locked ON locked.item_id = tasks.id
                      LEFT OUTER JOIN task_review ON task_review.task_id = tasks.id
                      WHERE tasks.id > $currentTaskId AND tasks.parent_id = $parentId
                      AND status IN ({statusList})
                      ORDER BY tasks.id ASC LIMIT 1"""
      val slist = statusList.getOrElse(Task.statusMap.keys.toSeq) match {
        case Nil => Task.statusMap.keys.toSeq
        case t => t
      }
      SQL(query).on('statusList -> slist).as(lp.*).headOption match {
        case Some(t) => Some(t)
        case None =>
          val loopQuery =
            s"""SELECT locked.*, tasks.$retrieveColumnsWithReview FROM tasks
                              LEFT JOIN locked ON locked.item_id = tasks.id
                              LEFT OUTER JOIN task_review ON task_review.task_id = tasks.id
                              WHERE tasks.parent_id = $parentId
                              AND status IN ({statusList})
                              ORDER BY tasks.id ASC LIMIT 1"""
          SQL(loopQuery).on('statusList -> slist).as(lp.*).headOption
      }
    }
  }

  /**
    * Simple query to retrieve the previous task in the sequence
    *
    * @param parentId      The parent of the task
    * @param currentTaskId The current task that we are basing our query from
    * @param statusList    the list of status' to filter by
    * @return An optional task, if no more tasks in the list will retrieve the last task
    */
  def getPreviousTaskInSequence(parentId: Long, currentTaskId: Long, statusList: Option[Seq[Int]] = None)
                               (implicit c: Option[Connection] = None): Option[(Task, Lock)] = {
    this.withMRConnection { implicit c =>
      val lp = for {
        task <- parser
        lock <- lockedParser
      } yield task -> lock
      val query =
        s"""SELECT locked.*, tasks.$retrieveColumnsWithReview FROM tasks
                      LEFT JOIN locked ON locked.item_id = tasks.id
                      LEFT OUTER JOIN task_review ON task_review.task_id = tasks.id
                      WHERE tasks.id < $currentTaskId AND tasks.parent_id = $parentId
                      AND status IN ({statusList})
                      ORDER BY tasks.id DESC LIMIT 1"""
      val slist = statusList.getOrElse(Task.statusMap.keys.toSeq) match {
        case Nil => Task.statusMap.keys.toSeq
        case t => t
      }
      SQL(query).on('statusList -> slist).as(lp.*).headOption match {
        case Some(t) => Some(t)
        case None =>
          val loopQuery =
            s"""SELECT locked.*, tasks.$retrieveColumnsWithReview FROM tasks
                              LEFT JOIN locked ON locked.item_id = tasks.id
                              LEFT OUTER JOIN task_review ON task_review.task_id = tasks.id
                              WHERE tasks.parent_id = $parentId
                              AND status IN ({statusList})
                              ORDER BY tasks.id DESC LIMIT 1"""
          SQL(loopQuery).on('statusList -> slist).as(lp.*).headOption
      }
    }
  }

  def getRandomTasksWithPriority(user: User, params: SearchParameters, limit: Int = -1, proximityId: Option[Long] = None)
                                (implicit c: Option[Connection] = None): List[Task] = {
    val highPriorityTasks = Try(this.getRandomTasks(user, params, limit, Some(Challenge.PRIORITY_HIGH), proximityId)) match {
      case Success(res) => res
      case Failure(f) => List.empty
    }
    if (highPriorityTasks.isEmpty) {
      val mediumPriorityTasks = Try(this.getRandomTasks(user, params, limit, Some(Challenge.PRIORITY_MEDIUM), proximityId)) match {
        case Success(res) => res
        case Failure(f) => List.empty
      }
      if (mediumPriorityTasks.isEmpty) {
        this.getRandomTasks(user, params, limit, Some(Challenge.PRIORITY_LOW), proximityId)
      } else {
        mediumPriorityTasks
      }
    } else {
      highPriorityTasks
    }
  }

  /**
    * Gets a random task. This will first retrieve a random challenge from the list of criteria for the
    * challenges. If a challenge id is provided all other search criteria will be ignored. Generally
    * this would be called to get a single random task, if multiple random tasks are requested all
    * the random tasks will be retrieved from the random challenge that was selected. So for multiple
    * tasks it will be all grouped from the same challenge.
    *
    * @param user        The user executing the request
    * @param params      The search parameters that will define the filters for the random selection
    * @param limit       The amount of tags that should be returned
    * @param priority    An optional priority, so that we only look for tasks in a specific priority range
    * @param proximityId Id of task that you wish to find the next task based on the proximity of that task
    * @return A list of random tags matching the above criteria, an empty list if none match
    */
  def getRandomTasks(user: User, params: SearchParameters, limit: Int = -1,
                     priority: Option[Int] = None, proximityId: Option[Long] = None)
                    (implicit c: Option[Connection] = None): List[Task] = {
    getRandomChallenge(params) match {
      case Some(challengeId) =>
        val taskTagIds = if (params.hasTaskTags) {
          this.tagDAL.retrieveListByName(params.taskTags.get.map(_.toLowerCase)).map(_.id)
        } else {
          List.empty
        }

        val select =
          s"""SELECT tasks.$retrieveColumnsWithReview FROM tasks
          LEFT JOIN locked l ON l.item_id = tasks.id
          LEFT OUTER JOIN task_review ON task_review.task_id = tasks.id
       """.stripMargin

        val parameters = new ListBuffer[NamedParameter]()
        val queryBuilder = new StringBuilder
        // The default where clause will check to see if the parents are enabled, that the task is
        // not locked (or if it is, it is locked by the current user) and that the status of the task
        // is either Created or Skipped
        val taskStatusList = params.taskStatus match {
          case Some(l) if l.nonEmpty => l
          case _ => List(Task.STATUS_CREATED, Task.STATUS_SKIPPED, Task.STATUS_TOO_HARD)
        }
        val whereClause = new StringBuilder(
          s"""WHERE tasks.parent_id = $challengeId AND
              (l.id IS NULL OR l.user_id = ${user.id}) AND
              tasks.status IN ({statusList})
            """)
        parameters += ('statusList -> ToParameterValue.apply[List[Int]].apply(taskStatusList))

        priority match {
          case Some(p) => appendInWhereClause(whereClause, s"tasks.priority = $p")
          case None => //Ignore
        }

        if (taskTagIds.nonEmpty) {
          queryBuilder ++= "INNER JOIN tags_on_tasks tt ON tt.task_id = tasks.id "
          appendInWhereClause(whereClause, "tt.tag_id IN ({tagids})")
          parameters += ('tagids -> ToParameterValue.apply[List[Long]].apply(taskTagIds))
        }
        if (params.taskSearch.nonEmpty) {
          appendInWhereClause(whereClause, s"${searchField("tasks.name", "taskSearch")(None)}")
          parameters += ('taskSearch -> search(params.taskSearch.getOrElse("")))
        }

        val proximityOrdering = proximityId match {
          case Some(id) =>
            // This where clause will make sure that the user doesn't see the same task multiple times in the same hour.
            // It addresses a specific issue with proximity that can cause a user to get into an infinite loop
            appendInWhereClause(whereClause,
              s"""NOT tasks.id IN (
                 |SELECT task_id FROM status_actions
                 |WHERE osm_user_id IN (${user.osmProfile.id})
                 |  AND created >= NOW() - '1 hour'::INTERVAL
                 |UNION SELECT $id)""".stripMargin)
            s"ST_Distance(tasks.location, (SELECT location FROM tasks WHERE id = $id)),"
          case None => ""
        }

        val query = s"$select ${queryBuilder.toString} ${whereClause.toString} " +
          s"ORDER BY $proximityOrdering tasks.status, RANDOM() LIMIT ${this.sqlLimit(limit)}"

        implicit val ids = List[Long]()
        this.cacheManager.withIDListCaching { implicit cachedItems =>
          this.withListLocking(user, Some(TaskType())) { () =>
            this.withMRTransaction { implicit c =>
              sqlWithParameters(query, parameters).as(this.parser.*)
            }
          }
        }
      case None => List.empty
    }
  }

  /**
    * Retrieves a random challenge from the list of possible challenges in the search list
    *
    * @param params The params to search for the random challenge
    * @param c      The connection to the database, will create one if not already created
    * @return The id of the random challenge
    */
  private def getRandomChallenge(params: SearchParameters)(implicit c: Option[Connection] = None): Option[Long] = {
    params.getChallengeIds match {
      case Some(v) if v.lengthCompare(1) == 0 => Some(v.head)
      case v =>
        withMRConnection { implicit c =>
          val parameters = new ListBuffer[NamedParameter]()
          val whereClause = new StringBuilder
          val joinClause = new StringBuilder

          v match {
            case Some(l) if l.nonEmpty => appendInWhereClause(whereClause, s"c.id IN (${l.mkString(",")})")
            case None => // ignore
          }

          if (params.enabledChallenge) {
            appendInWhereClause(whereClause, "c.enabled = true")
          }
          if (params.enabledProject) {
            appendInWhereClause(whereClause, "p.enabled = true")
          }

          parameters ++= addChallengeTagMatchingToQuery(params, whereClause, joinClause)
          parameters ++= addSearchToQuery(params, whereClause)

          //add a where clause that just makes sure that any random challenge retrieved actually has some tasks in it
          appendInWhereClause(whereClause, "1 = (SELECT 1 FROM tasks WHERE parent_id = c.id LIMIT 1)")

          val query =
            s"""
                        SELECT c.id FROM challenges c
                        INNER JOIN projects p ON p.id = c.parent_id
                        ${joinClause.toString}
                        WHERE ${whereClause.toString}
                        ORDER BY RANDOM() LIMIT 1
                      """
          sqlWithParameters(query, parameters).as(long("id").*).headOption
        }
    }
  }

  /**
    * Retrieves task clusters
    *
    * @param params         SearchParameters used to filter the tasks in the cluster
    * @param numberOfPoints Number of cluster points to group all the tasks by
    * @param c              an implicit connection
    * @return A list of task clusters
    */
  def getTaskClusters(params: SearchParameters, numberOfPoints: Int = TaskDAL.DEFAULT_NUMBER_OF_POINTS)
                     (implicit c: Option[Connection] = None): List[TaskCluster] = {
    this.withMRConnection { implicit c =>
      val taskClusterParser = int("kmeans") ~ int("numberOfPoints") ~
        str("geom") ~ str("bounding") map {
        case kmeans ~ totalPoints ~ geom ~ bounding =>
          val locationJSON = Json.parse(geom)
          val coordinates = (locationJSON \ "coordinates").as[List[Double]]
          val point = Point(coordinates(1), coordinates.head)
          TaskCluster(kmeans, totalPoints, params, point, Json.parse(bounding))
      }

      val whereClause = new StringBuilder
      val joinClause = new StringBuilder(
        """
          INNER JOIN challenges c ON c.id = t.parent_id
          INNER JOIN projects p ON p.id = c.parent_id
        """
      )
      val parameters = this.updateWhereClause(params, whereClause, joinClause)(false)
      val where = if (whereClause.isEmpty) {
        whereClause.toString
      } else {
        "WHERE " + whereClause.toString
      }

      val query =
        s"""SELECT kmeans, count(*) as numberOfPoints,
                ST_AsGeoJSON(ST_Centroid(ST_Collect(location))) AS geom,
                ST_AsGeoJSON(ST_ConvexHull(ST_Collect(location))) AS bounding
             FROM (
               SELECT ST_ClusterKMeans(t.location,
                          (SELECT
                              CASE WHEN COUNT(*) < $numberOfPoints THEN COUNT(*) ELSE $numberOfPoints END
                            FROM tasks t
                            ${joinClause.toString}
                            $where
                          )::Integer
                        ) OVER () AS kmeans, t.location
               FROM tasks t
               ${joinClause.toString}
               $where
             ) AS ksub
             WHERE location IS NOT NULL
             GROUP BY kmeans
             ORDER BY kmeans
           """
      SQL(query).as(taskClusterParser.*)
    }
  }

  /**
    * Gets the specific tasks within a cluster
    *
    * @param clusterId      The id of the cluster
    * @param params         SearchParameters used to filter the tasks in the cluster
    * @param numberOfPoints Number of cluster points to group all the tasks by
    * @param c              an implicit connection
    * @return A list of clustered task points
    */
  def getTasksInCluster(clusterId: Int, params: SearchParameters, numberOfPoints: Int = TaskDAL.DEFAULT_NUMBER_OF_POINTS)
                       (implicit c: Option[Connection] = None): List[ClusteredPoint] = {
    this.withMRConnection { implicit c =>
      val whereClause = new StringBuilder
      val joinClause = new StringBuilder(
        """
              INNER JOIN challenges c ON c.id = t.parent_id
              INNER JOIN projects p ON p.id = c.parent_id
            """
      )
      val parameters = this.updateWhereClause(params, whereClause, joinClause)(false)
      val where = if (whereClause.isEmpty) {
        whereClause.toString
      } else {
        "WHERE " + whereClause.toString
      }

      val query =
        s"""SELECT *, ST_AsGeoJSON(location) AS location FROM (
                      SELECT ST_ClusterKMeans(t.location,
                            (SELECT CASE WHEN COUNT(*) < 10 THEN COUNT(*) ELSE 10 END FROM tasks t
                            ${joinClause.toString}
                            $where)::Integer
                      ) OVER () as kmeans, t.*, c.name
            FROM tasks t
            ${joinClause.toString}
            $where
            ) AS t WHERE t.kmeans = $clusterId
         """
      SQL(query).as(challengeDAL.get().pointParser.*)
    }
  }

  def updateWhereClause(params: SearchParameters, whereClause: StringBuilder, joinClause: StringBuilder)
                       (implicit projectSearch: Boolean = true): ListBuffer[NamedParameter] = {
    val parameters = new ListBuffer[NamedParameter]()
    params.location match {
      case Some(sl) => this.appendInWhereClause(whereClause, s"t.location @ ST_MakeEnvelope (${sl.left}, ${sl.bottom}, ${sl.right}, ${sl.top}, 4326)")
      case None => // do nothing
    }

    params.taskStatus match {
      case Some(sl) if sl.nonEmpty => this.appendInWhereClause(whereClause, s"t.status IN (${sl.mkString(",")})")
      case Some(sl) if sl.isEmpty => //ignore this scenario
      case _ => this.appendInWhereClause(whereClause, "t.status IN (0,3,6)")
    }

    params.priority match {
      case Some(p) if p == 0 || p == 1 || p == 2 => this.appendInWhereClause(whereClause, s"t.priority = $p")
      case _ => // ignore
    }

    parameters ++= this.addSearchToQuery(params, whereClause)(projectSearch)
    parameters ++= this.addChallengeTagMatchingToQuery(params, whereClause, joinClause)
    parameters
  }

  /**
    * Gets and claims a task for review.
    *
    * @param user The user executing the request
    * @param id id of task that you wish to start/claim
    * @return task
    */
  def startTaskReview(user:User, task:Task) (implicit c:Connection=null) : Option[Task] = {
    if (task.reviewClaimedBy.getOrElse(null) != null &&
        task.reviewClaimedBy.getOrElse(null) != user.id.toLong) {
      throw new InvalidException("This task is already being reviewed by someone else.")
    }

    this.withMRTransaction { implicit c =>
      // Unclaim everything before starting a new task.
      SQL"""UPDATE task_review SET review_claimed_by = NULL, review_claimed_at = NULL
              WHERE review_claimed_by = #${user.id}""".executeUpdate()

      val updatedRows =
        SQL"""UPDATE task_review SET review_claimed_by = #${user.id}, review_claimed_at = NOW()
                WHERE task_id = #${task.id} AND review_claimed_at IS NULL""".executeUpdate()

      // if returning 0, then this is because the item is locked by a different user
      if (updatedRows == 0) {
        throw new IllegalAccessException(s"Current task [${task.id} is locked by another user, cannot start review at this time.")
      }

      try {
        this.unlockItem(user, task)
      } catch {
        case e: Exception => logger.warn(e.getMessage)
      }
    }

    val updatedTask = task.copy(reviewClaimedBy = Option(user.id.toInt))
    this.cacheManager.withOptionCaching { () => Some(updatedTask) }
    Option(updatedTask)
  }

  /**
    * Releases a claim on a task for review.
    *
    * @param user The user executing the request
    * @param id id of task that you wish to release
    * @return task
    */
  def cancelTaskReview(user:User, task:Task) (implicit c:Connection=null) : Option[Task] = {
    if (task.reviewClaimedBy.getOrElse(null) != user.id.toLong) {
      throw new InvalidException("This task is not currently being reviewed by you.")
    }

    this.withMRTransaction { implicit c =>
      val updatedRows = SQL"""UPDATE tasks t SET review_claimed_by = NULL, review_claimed_at = NULL
              WHERE t.id = #${task.id}""".executeUpdate()

      // if returning 0, then this is because the item is locked by a different user
      if (updatedRows == 0) {
        throw new IllegalAccessException(s"Current task [${task.id} is locked by another user, cannot cancel review at this time.")
      }

      try {
        this.unlockItem(user, task)
      } catch {
        case e: Exception => logger.warn(e.getMessage)
      }
    }

    val updatedTask = task.copy(reviewClaimedBy = None)
    this.cacheManager.withOptionCaching { () => Some(updatedTask) }
    Option(updatedTask)
  }

  /**
    * Gets and claims the next task for review.
    *
    * @param user The user executing the request
    * @return task
    */
  def nextTaskReview(user:User, searchParameters: SearchParameters,
                    sort:String, order:String) (implicit c:Connection=null) : Option[Task] = {
    val (count, result) = this.getReviewRequestedTasks(user, searchParameters, 1, 0, sort, order)
    if (count == 0) {
      return None
    }
    else {
      return Some(result.head)
    }
  }

  /**
    * Gets a list of tasks that have requested review (and are in this user's project group)
    *
    * @param user The user executing the request
    * @param limit The number of tasks to return
    * @return A list of tasks
    */
  def getReviewRequestedTasks(user:User, searchParameters: SearchParameters,
                              limit:Int = -1, offset:Int=0, sort:String, order:String)
                    (implicit c:Connection=null) : (Int, List[Task]) = {
    var orderByClause = ""
    val whereClause = new StringBuilder(s"task_review.review_status=${Task.REVIEW_STATUS_REQUESTED} ")
    val joinClause = new StringBuilder("INNER JOIN challenges c ON c.id = tasks.parent_id ")
    joinClause ++= "LEFT OUTER JOIN task_review ON task_review.task_id = tasks.id "

    this.appendInWhereClause(whereClause,
      s"(task_review.review_claimed_at IS NULL OR task_review.review_claimed_by = ${user.id})")

    val parameters = new ListBuffer[NamedParameter]()
    parameters ++= addSearchToQuery(searchParameters, whereClause)

    sort match {
      case s if s.nonEmpty =>
        orderByClause = this.order(Some(s), order, "tasks", false)
      case _ => // ignore
    }

    searchParameters.owner match {
      case Some(o) if o.nonEmpty =>
        joinClause ++= "INNER JOIN users u ON u.id = tasks.review_requested_by "
        this.appendInWhereClause(whereClause, s"LOWER(u.name) LIKE LOWER('%${o}%') ")
      case _ => // ignore
    }

    searchParameters.taskStatus match {
      case Some(statuses) if statuses.nonEmpty =>
        val statusClause = new StringBuilder(s"(tasks.status IN (${statuses.mkString(",")})")
        if (statuses.contains(-1)) {
          statusClause ++= " OR c.status IS NULL"
        }
        statusClause ++= ")"
        this.appendInWhereClause(whereClause, statusClause.toString())
      case Some(statuses) if statuses.isEmpty => //ignore this scenario
      case _ =>
    }

    val query = user.isSuperUser match {
      case true =>
        s"""
          SELECT tasks.${this.retrieveColumnsWithReview} FROM tasks
          ${joinClause}
          WHERE
          ${whereClause}
          ${orderByClause}
          LIMIT ${sqlLimit(limit)} OFFSET ${offset}
         """
      case default =>
        if (user.settings.isReviewer.getOrElse(false)) {
          // You see review task when:
          // 1. Project and Challenge enabled (so visible to everyone)
          // 2. You own the Project
          // 3. You manage the project (your user group matches groups of project)
          s"""
            SELECT tasks.${this.retrieveColumnsWithReview} FROM tasks
            ${joinClause}
            INNER JOIN projects p ON p.id = c.parent_id
            INNER JOIN groups g ON g.project_id = p.id
            INNER JOIN user_groups ug ON g.id = ug.group_id
            WHERE ((p.enabled AND c.enabled) OR
                    p.owner_id = ${user.osmProfile.id} OR
                    ug.osm_user_id = ${user.osmProfile.id}) AND
            ${whereClause}
            ${orderByClause}
            LIMIT ${sqlLimit(limit)} OFFSET ${offset}
           """
         }
         else {
           return (0, List[Task]())
         }
    }

    val countQuery = user.isSuperUser match {
      case true =>
        s"""
          SELECT count(*) FROM tasks
          ${joinClause}
          WHERE ${whereClause}
        """
      case default =>
        s"""
          SELECT count(*) FROM tasks
          ${joinClause}
          INNER JOIN projects p ON p.id = c.parent_id
          INNER JOIN groups g ON g.project_id = p.id
          INNER JOIN user_groups ug ON g.id = ug.group_id
          WHERE ((p.enabled AND c.enabled) OR
                  p.owner_id = ${user.osmProfile.id} OR
                  ug.osm_user_id = ${user.osmProfile.id}) AND
          ${whereClause}
        """
    }

    var count = 0
    val tasks = this.cacheManager.withIDListCaching { implicit cachedItems =>
      this.withMRTransaction { implicit c =>
        count = sqlWithParameters(countQuery, parameters).as(SqlParser.int("count").single)
        sqlWithParameters(query, parameters).as(this.parser.*)
      }
    }

    return (count, tasks)
  }

  /**
    * Gets a list of tasks that have been reviewed (either by this user or requested by this user)
    *
    * @param user The user executing the request
    * @param asReviewer Whether we should return tasks reviewed by this user or reqested by this user
    * @param allowReviewNeeded Whether we should include review requested tasks as well
    * @param limit The amount of tasks to be returned
    * @return A list of tasks
    */
  def getReviewedTasks(user:User, searchParameters: SearchParameters,
                       asReviewer:Boolean=false, allowReviewNeeded:Boolean=false,
                       limit:Int = -1, offset:Int=0, sort:String, order:String)
                       (implicit c:Connection=null) : (Int, List[Task]) = {
    val fetchBy = if (asReviewer) "task_review.reviewed_by" else "task_review.review_requested_by"
    var orderByClause = ""
    val whereClause = new StringBuilder(s"${fetchBy}=${user.id}")
    val joinClause = new StringBuilder("INNER JOIN challenges c ON c.id = tasks.parent_id ")
    joinClause ++= "LEFT OUTER JOIN task_review ON task_review.task_id = tasks.id "

    val parameters = new ListBuffer[NamedParameter]()
    parameters ++= addSearchToQuery(searchParameters, whereClause)

    if (!allowReviewNeeded) {
      this.appendInWhereClause(whereClause, s"task_review.review_status <> ${Task.REVIEW_STATUS_REQUESTED} ")
    }

    searchParameters.owner match {
     case Some(o) if o.nonEmpty =>
       joinClause ++= "INNER JOIN users u ON u.id = task_review.review_requested_by "
       this.appendInWhereClause(whereClause, s"u.name LIKE '%${o}%'")
     case _ => // ignore
    }

    searchParameters.reviewer match {
     case Some(r) if r.nonEmpty =>
       joinClause ++= "INNER JOIN users u2 ON u2.id = task_review.reviewed_by "
       this.appendInWhereClause(whereClause, s"u2.name LIKE '%${r}%'")
     case _ => // ignore
    }

    searchParameters.taskStatus match {
      case Some(statuses) if statuses.nonEmpty =>
        val statusClause = new StringBuilder(s"(tasks.status IN (${statuses.mkString(",")})")
        if (statuses.contains(-1)) {
          statusClause ++= " OR c.status IS NULL"
        }
        statusClause ++= ")"
        this.appendInWhereClause(whereClause, statusClause.toString())
      case Some(statuses) if statuses.isEmpty => //ignore this scenario
      case _ =>
    }

    sort match {
     case s if s.nonEmpty =>
       orderByClause = this.order(Some(s), order, "tasks", false)
     case _ => // ignore
    }

    val countQuery = s"""
     SELECT count(*) FROM tasks
     ${joinClause}
     WHERE
     ${whereClause}
    """

    val query = s"""
     SELECT tasks.${this.retrieveColumnsWithReview} FROM tasks
     ${joinClause}
     WHERE
     ${whereClause}
     ${orderByClause}
     LIMIT ${sqlLimit(limit)} OFFSET $offset
    """

   var count = 0
   val tasks = this.cacheManager.withIDListCaching { implicit cachedItems =>
      this.withMRTransaction { implicit c =>
        count = sqlWithParameters(countQuery, parameters).as(SqlParser.int("count").single)
        sqlWithParameters(query, parameters).as(this.parser.*)
      }
    }

    return (count, tasks)
  }

  /**
    * This function will retrieve all the tasks in a given bounded area. You can use various search
    * parameters to limit the tasks retrieved in the bounding box area.
    *
    * @param params The search parameters from the cookie or the query string parameters.
    * @param limit  A limit for the number of returned tasks
    * @param offset This allows paging for the tasks within in the bounding box
    * @param c      An available connection
    * @return The list of Tasks found within the bounding box
    */
  def getTasksInBoundingBox(params: SearchParameters, limit: Int = Config.DEFAULT_LIST_SIZE, offset: Int = 0)
                           (implicit c: Option[Connection] = None): List[ClusteredPoint] = {
    params.location match {
      case Some(sl) =>
        withMRConnection { implicit c =>
          val whereClause = new StringBuilder(" WHERE p.deleted = false AND c.deleted = false")
          val joinClause = new StringBuilder(
            """
              INNER JOIN challenges c ON c.id = t.parent_id
              INNER JOIN projects p ON p.id = c.parent_id
              LEFT OUTER JOIN task_review tr ON tr.task_id = t.id
            """
          )
          val parameters = this.updateWhereClause(params, whereClause, joinClause)
          val query =
            s"""
              SELECT t.id, t.name, t.parent_id, c.name, t.instruction, t.status, t.mapped_on,
                     tr.review_status, tr.review_requested_by, tr.reviewed_by, tr.reviewed_at,
                     ST_AsGeoJSON(t.location) AS location, priority FROM tasks t
              ${joinClause.toString()}
              ${whereClause.toString()}
              ORDER BY RANDOM()
              LIMIT ${sqlLimit(limit)} OFFSET $offset
            """
          val pointParser = long("tasks.id") ~ str("tasks.name") ~ int("tasks.parent_id") ~ str("challenges.name") ~
            str("tasks.instruction") ~ str("location") ~ int("tasks.status") ~ get[Option[DateTime]]("tasks.mapped_on") ~
            get[Option[Int]]("task_review.review_status") ~ get[Option[Int]]("task_review.review_requested_by") ~
            get[Option[Int]]("task_review.reviewed_by") ~ get[Option[DateTime]]("task_review.reviewed_at") ~
            int("tasks.priority") map {
            case id ~ name ~ parentId ~ parentName ~ instruction ~ location ~ status ~ mappedOn ~
                 reviewStatus ~ reviewRequestedBy ~ reviewedBy ~ reviewedAt ~ priority =>
              val locationJSON = Json.parse(location)
              val coordinates = (locationJSON \ "coordinates").as[List[Double]]
              val point = Point(coordinates(1), coordinates.head)
              ClusteredPoint(id, -1, "", name, parentId, parentName, point, JsString(""),
                instruction, DateTime.now(), -1, Actions.ITEM_TYPE_TASK, status, mappedOn,
                reviewStatus, reviewRequestedBy, reviewedBy, reviewedAt, priority)
          }
          sqlWithParameters(query, parameters).as(pointParser.*)
        }
      case None => throw new InvalidException("Bounding Box required to retrieve tasks within a bounding box")
    }
  }

  /**
    * Returns the list of users that modified the requested task
    *
    * @param user  The user making the request
    * @param id    The id of the task
    * @param limit The number of distinct users that modified the task
    * @param c     An implicit connection to use, if not found will create a new connection
    * @return A list of users that modified the task
    */
  def getLastModifiedUser(user: User, id: Long, limit: Int = 1)(implicit c: Option[Connection] = None): List[User] = {
    withMRConnection { implicit c =>
      val query =
        s"""
           |SELECT ${userDAL.get().retrieveColumns}, score FROM users
           |  LEFT JOIN user_metrics ON users.id = user_metrics.user_id
           |  WHERE osm_id IN (
           |  SELECT osm_user_id FROM status_actions WHERE task_id = {id}
           |  ORDER BY created DESC
           |  LIMIT {limit}
           |)
         """.stripMargin
      SQL(query).on('id -> id, 'limit -> limit).as(userDAL.get().parser.*)
    }
  }

  /**
    * Retrieves all the comments for a task, challenge or project
    *
    * @param projectIdList   A list of all project ids to match on
    * @param challengeIdList A list of all challenge ids to match on
    * @param taskIdList      A list of all task ids to match on
    * @param limit           limit the number of tasks in the response
    * @param offset          for paging
    * @param c
    * @return The list of comments for the task
    */
  def retrieveComments(projectIdList: List[Long], challengeIdList: List[Long], taskIdList: List[Long],
                       limit: Int = Config.DEFAULT_LIST_SIZE, offset: Int = 0)(implicit c: Option[Connection] = None): List[Comment] = {
    withMRConnection { implicit c =>
      val whereClause = new StringBuilder("")
      if (projectIdList.nonEmpty) {
        this.appendInWhereClause(whereClause, s"project_id IN (${projectIdList.mkString(",")})")
      }
      if (challengeIdList.nonEmpty) {
        this.appendInWhereClause(whereClause, s"challenge_id IN (${challengeIdList.mkString(",")})")
      }
      if (taskIdList.nonEmpty) {
        this.appendInWhereClause(whereClause, s"task_id IN (${taskIdList.mkString(",")})")
      }

      SQL(
        s"""
              SELECT * FROM task_comments tc
              INNER JOIN users u ON u.osm_id = tc.osm_id
              WHERE $whereClause
              ORDER BY tc.project_id, tc.challenge_id, tc.created DESC
              LIMIT ${this.sqlLimit(limit)} OFFSET $offset
          """
      ).as(this.commentParser.*)
    }
  }

  def retrieveTaskSummaries(challengeId: Long, limit: Int = Config.DEFAULT_LIST_SIZE, offset: Int = 0): List[TaskSummary] =
    db.withConnection { implicit c =>
      val parser = for {
        taskId <- long("tasks.id")
        name <- str("tasks.name")
        status <- int("tasks.status")
        priority <- int("tasks.priority")
        username <- get[Option[String]]("users.username")
      } yield TaskSummary(taskId, name, status, priority, username)

      SQL"""SELECT t.id, t.name, t.status, t.priority, sa_outer.username
            FROM tasks t LEFT OUTER JOIN (
              SELECT sa.task_id, sa.status, sa.osm_user_id, u.name AS username
              FROM users u, status_actions sa INNER JOIN (
                SELECT task_id, MAX(created) AS latest
                FROM status_actions
                WHERE challenge_id=#${challengeId}
                GROUP BY task_id
              ) AS sa_inner
              ON sa.task_id = sa_inner.task_id AND sa.created = sa_inner.latest
              WHERE sa.osm_user_id = u.osm_id
            ) AS sa_outer ON t.id = sa_outer.task_id AND t.status = sa_outer.status
            WHERE t.parent_id = #${challengeId}
            LIMIT #${this.sqlLimit(limit)} OFFSET #${offset}
      """.as(parser.*)
    }

  /**
    * Add comment to a task
    *
    * @param user     The user adding the comment
    * @param task     The task that you are adding the comment too
    * @param comment  The actual comment
    * @param actionId the id for the action if any action associated
    * @param c
    */
  def addComment(user: User, task: Task, comment: String, actionId: Option[Long])(implicit c: Option[Connection] = None): Comment = {
    withMRConnection { implicit c =>
      if (StringUtils.isEmpty(comment)) {
        throw new InvalidException("Invalid empty string supplied.")
      }
      val query =
        s"""
           |INSERT INTO task_comments (osm_id, task_id, comment, action_id)
           |VALUES ({osm_id}, {task_id}, {comment}, {action_id}) RETURNING id, project_id, challenge_id
         """.stripMargin
      SQL(query).on('osm_id -> user.osmProfile.id,
        'task_id -> task.id,
        'comment -> comment,
        'action_id -> actionId).as((long("id") ~ long("project_id") ~ long("challenge_id")).*).headOption match {
        case Some(ids) =>
          val newComment =
            Comment(ids._1._1, user.osmProfile.id, user.name, task.id, ids._1._2, ids._2, DateTime.now(), comment, actionId)
          this.notificationDAL.get().createMentionNotifications(user, newComment, task)
          newComment
        case None => throw new Exception("Failed to add comment")
      }
    }
  }

  /**
    * Updates a comment that a user previously set
    *
    * @param user           The user updating the comment, it has to be the original user who made the comment
    * @param commentId      The id for the original comment
    * @param updatedComment The new comment
    * @param c
    * @return The updated comment
    */
  def updateComment(user: User, commentId: Long, updatedComment: String)(implicit c: Option[Connection] = None): Comment = {
    withMRConnection { implicit c =>
      if (StringUtils.isEmpty(updatedComment)) {
        throw new InvalidException("Invalid empty string supplied.")
      }
      // first get the comment
      this.retrieveComment(commentId) match {
        case Some(original) =>
          if (!user.isSuperUser && original.osm_id != user.osmProfile.id) {
            throw new IllegalAccessException("User updating the comment must be a Super user or the original user who made the comment")
          }
          SQL("UPDATE task_comments SET comment = {comment} WHERE id = {id}")
            .on('comment -> updatedComment, 'id -> commentId).executeUpdate()
          original.copy(comment = updatedComment)
        case None => throw new NotFoundException("Original comment does not exist")
      }
    }
  }

  /**
    * Retrieves a specific comment
    *
    * @param commentId The id for the comment
    * @param c
    * @return An optional comment
    */
  def retrieveComment(commentId: Long)(implicit c: Option[Connection] = None): Option[Comment] = {
    withMRConnection { implicit c =>
      SQL(
        """SELECT * FROM task_comments tc
              INNER JOIN users u ON u.osm_id = tc.osm_id
              WHERE tc.id = {commentId}"""
      ).on('commentId -> commentId).as(this.commentParser.*).headOption
    }
  }

  /**
    * Deletes a comment from a task
    *
    * @param user      The user deleting the comment, only super user or challenge admin can delete
    * @param taskId    The task that the comment is associated with
    * @param commentId The id for the comment being deleted
    * @param c
    */
  def deleteComment(user: User, taskId: Long, commentId: Long)(implicit c: Option[Connection] = None): Unit = {
    withMRConnection { implicit c =>
      this.retrieveById(taskId) match {
        case Some(task) =>
          this.permission.hasObjectAdminAccess(task, user)
          SQL("DELETE FROM task_comments WHERE id = {id}").on('id -> commentId)
        case None =>
          throw new NotFoundException("Task was not found.")
      }
    }
  }



  private def getTaskGeometries(id: Long)(implicit c: Option[Connection] = None): String = this.taskGeometries(id, "task_geometries")

  case class TaskSummary(taskId: Long, name: String, status: Int, priority: Int, username: Option[String])

}

object TaskDAL {
  private val DEFAULT_NUMBER_OF_POINTS = 100
}<|MERGE_RESOLUTION|>--- conflicted
+++ resolved
@@ -639,19 +639,13 @@
       } catch {
         case e: Exception => logger.warn(e.getMessage)
       }
-<<<<<<< HEAD
 
       val comment = commentContent.nonEmpty match {
         case true => Some(addComment(user, task, commentContent, actionId))
         case false => None
       }
 
-      if (task.reviewStatus.getOrElse(-1) != Task.REVIEW_STATUS_REQUESTED &&
-          reviewStatus == Task.REVIEW_STATUS_REQUESTED) {
-=======
-      
       if (needsReReview) {
->>>>>>> d060d8b4
         // Let's note in the task_review_history table that this task needs review again
         SQL"""INSERT INTO task_review_history
                           (task_id, requested_by, reviewed_by, review_status, reviewed_at)
@@ -670,18 +664,11 @@
 
       this.cacheManager.withOptionCaching { () => Some(task.copy(reviewStatus = Some(reviewStatus))) }
 
-<<<<<<< HEAD
-=======
-      if (comment.nonEmpty) {
-        addComment(user, task.id, comment, actionId)
-      }
-
       if (!needsReReview) {
         this.userDAL.get().updateUserScore(None, Option(reviewStatus),
           task.reviewedBy != None, task.reviewRequestedBy.get)
       }
 
->>>>>>> d060d8b4
       updatedRows
     }
 
