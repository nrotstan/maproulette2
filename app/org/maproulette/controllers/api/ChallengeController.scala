// Copyright (C) 2019 MapRoulette contributors (see CONTRIBUTORS.md).
// Licensed under the Apache License, Version 2.0 (see LICENSE).
package org.maproulette.controllers.api

import java.io._
import java.sql.Connection
import java.util.zip.{ZipEntry, ZipOutputStream}

import akka.util.ByteString
import javax.inject.Inject
import org.apache.commons.lang3.StringUtils
import org.joda.time.DateTime
import org.maproulette.Config
import org.maproulette.controllers.ParentController
import org.maproulette.data._
import org.maproulette.exception.{InvalidException, MPExceptionUtil, NotFoundException, StatusMessage}
import org.maproulette.framework.model._
import org.maproulette.framework.psql.Paging
import org.maproulette.framework.service.ServiceManager
import org.maproulette.models._
import org.maproulette.models.dal._
import org.maproulette.models.dal.mixin.TagDALMixin
import org.maproulette.permissions.Permission
import org.maproulette.provider.ChallengeProvider
import org.maproulette.session.{SearchParameters, SessionManager}
import org.maproulette.utils.Utils
import play.api.http.HttpEntity
import play.api.libs.Files
import play.api.libs.json._
import play.api.libs.ws.WSClient
import play.api.mvc._
import play.shaded.oauth.oauth.signpost.exception.OAuthNotAuthorizedException

import scala.concurrent.{Future, Promise}
import scala.io.Source
import scala.util.{Failure, Success}

/**
  * The challenge controller handles all operations for the Challenge objects.
  * This includes CRUD operations and searching/listing.
  * See ParentController for more details on parent object operations
  * See CRUDController for more details on CRUD object operations
  *
  * @author cuthbertm
  */
class ChallengeController @Inject() (
    override val childController: TaskController,
    override val sessionManager: SessionManager,
    override val actionManager: ActionManager,
    override val dal: ChallengeDAL,
    dalManager: DALManager,
    override val tagDAL: TagDAL,
    challengeProvider: ChallengeProvider,
    serviceManager: ServiceManager,
    wsClient: WSClient,
    permission: Permission,
    config: Config,
    components: ControllerComponents,
    override val bodyParsers: PlayBodyParsers,
    implicit val snapshotManager: SnapshotManager
) extends AbstractController(components)
    with ParentController[Challenge, Task]
    with TagsMixin[Challenge] {

  import scala.concurrent.ExecutionContext.Implicits.global

  // json reads for automatically reading Challenges from a posted json body
  override implicit val tReads: Reads[Challenge] = Challenge.reads.challengeReads
  // json writes for automatically writing Challenges to a json body response
  override implicit val tWrites: Writes[Challenge] = Challenge.writes.challengeWrites
  // json writes for automatically writing Tasks to a json body response
  override protected val cWrites: Writes[Task] = Task.TaskFormat
  // json reads for automatically reading tasks from a posted json body
  override protected val cReads: Reads[Task] = Task.TaskFormat
  // The type of object that this controller deals with.
  override implicit val itemType: ItemType = ChallengeType()
  override implicit val tableName: String  = this.dal.tableName

  // implicit writes used for various JSON responses
  implicit val commentWrites                                    = Comment.writes
  implicit val pointWrites                                      = ClusteredPoint.pointWrites
  implicit val clusteredPointWrites                             = ClusteredPoint.clusteredPointWrites
  implicit val taskClusterWrites                                = TaskCluster.taskClusterWrites
  implicit val searchLocationWrites                             = SearchParameters.locationWrites
  implicit val challengeListingWrites: Writes[ChallengeListing] = Json.writes[ChallengeListing]

  override def dalWithTags: TagDALMixin[Challenge] = dal

  /**
    * Function can be implemented to extract more information than just the default create data,
    * to build other objects with the current object at the core. No data will be returned from this
    * function, it purely does work in the background AFTER creating the current object
    *
    * @param body          The Json body of data
    * @param createdObject The object that was created by the create function
    * @param user          The user that is executing the function
    */
  override def extractAndCreate(body: JsValue, createdObject: Challenge, user: User)(
      implicit c: Option[Connection] = None
  ): Unit = {
    val localJson = (body \ "localGeoJSON").asOpt[JsValue] match {
      case Some(local) => Some(Json.stringify(local))
      case None        => None
    }
    if (!this.challengeProvider.buildTasks(user, createdObject, localJson)) {
      super.extractAndCreate(body, createdObject, user)
    }
    // we need to elevate the user permissions to super users to extract and create the tags
    this.extractTags(body, createdObject, User.superUser)
  }

  /**
    * Gets a json list of tags of the challenge
    *
    * @param id The id of the challenge containing the tags
    * @return The html Result containing json array of tags
    */
  def getTagsForChallenge(id: Long): Action[AnyContent] = Action.async { implicit request =>
    this.sessionManager.userAwareRequest { implicit user =>
      Ok(Json.toJson(this.getTags(id)))
    }
  }

  /**
    * Gets the geo json for all the tasks associated with the challenge
    *
    * @param challengeId  The challenge with the geojson
    * @param statusFilter Filtering by status of the tasks
    * @param reviewStatusFilter Filtering by review status of the tasks
    * @param priorityFilter Filtering by priority of the tasks
    * @return
    */
  def getChallengeGeoJSON(
      challengeId: Long,
      statusFilter: String,
      reviewStatusFilter: String,
      priorityFilter: String
  ): Action[AnyContent] = Action.async { implicit request =>
    this.sessionManager.userAwareRequest { implicit user =>
      SearchParameters.withSearch { implicit params =>
        this.dal.retrieveById(challengeId) match {
          case Some(c) =>
            val status = if (StringUtils.isEmpty(statusFilter)) {
              None
            } else {
              Some(Utils.split(statusFilter).map(_.toInt))
            }
            val reviewStatus = if (StringUtils.isEmpty(reviewStatusFilter)) {
              None
            } else {
              Some(Utils.split(reviewStatusFilter).map(_.toInt))
            }
            val priority = if (StringUtils.isEmpty(priorityFilter)) {
              None
            } else {
              Some(Utils.split(priorityFilter).map(_.toInt))
            }

            Result(
              header = ResponseHeader(
                OK,
                Map(CONTENT_DISPOSITION -> s"attachment; filename=challenge_geojson.json")
              ),
              body = HttpEntity.Strict(
                ByteString(
                  this.dal
                    .getChallengeGeometry(challengeId, status, reviewStatus, priority, Some(params))
                ),
                Some("application/json;charset=utf-8;header=present")
              )
            )
          case None => throw new NotFoundException(s"No challenge with id $challengeId found.")
        }
      }
    }
  }

  /**
    * Gets the tasks in the form of ClusteredPoints, which is just a task with limited information,
    * and the geometry associated with it is just the centroid of the task geometry
    *
    * @param challengeId  The challenge id, ie. the parent of the tasks
    * @param statusFilter Filter by status of the task (@deprecated - please use search paramter tStatus)
    * @param limit        limit the number of tasks returned
    * @param excludeLocked Don't cluster locked tasks
    * @return A list of ClusteredPoint's
    */
  def getClusteredPoints(
      challengeId: Long,
      statusFilter: String,
      limit: Int,
      excludeLocked: Boolean
  ): Action[AnyContent] = Action.async { implicit request =>
    this.sessionManager.userAwareRequest { implicit user =>
      SearchParameters.withSearch { implicit params =>
        var searchParams = params

        // For Backward compatibility
        val filter = if (StringUtils.isEmpty(statusFilter)) {
          None
        } else {
          searchParams = params.copy(taskStatus = Some(Utils.split(statusFilter).map(_.toInt)))
        }

        val result = this.dal.getClusteredPoints(
          User.userOrMocked(user),
          challengeId,
          searchParams,
          limit,
          excludeLocked
        )
        Ok(_insertReviewJSON(result))
      }
    }
  }

  /**
    * Fetches and inserts usernames for 'reviewRequestedBy' and 'reviewBy'
    */
  private def _insertReviewJSON(tasks: List[ClusteredPoint]): JsValue = {
    if (tasks.isEmpty) {
      Json.toJson(List[JsValue]())
    } else {
      val mappers = Some(
        this.serviceManager.user
          .retrieveListById(tasks.map(t => t.pointReview.reviewRequestedBy.getOrElse(0L)), Paging())
          .map(u => u.id -> Json.obj("username" -> u.name, "id" -> u.id))
          .toMap
      )

      val reviewers = Some(
        this.serviceManager.user
          .retrieveListById(tasks.map(t => t.pointReview.reviewedBy.getOrElse(0L)), Paging())
          .map(u => u.id -> Json.obj("username" -> u.name, "id" -> u.id))
          .toMap
      )

      val jsonList = tasks.map { task =>
        var updated = Json.toJson(task)
        if (task.pointReview.reviewRequestedBy.getOrElse(0) != 0) {
          val mapperJson =
            Json.toJson(mappers.get(task.pointReview.reviewRequestedBy.get)).as[JsObject]
          updated = Utils.insertIntoJson(updated, "reviewRequestedBy", mapperJson, true)
        }
        if (task.pointReview.reviewedBy.getOrElse(0) != 0) {
          val reviewerJson =
            Json.toJson(reviewers.get(task.pointReview.reviewedBy.get)).as[JsObject]
          updated = Utils.insertIntoJson(updated, "reviewedBy", reviewerJson, true)
        }

        updated
      }
      Json.toJson(jsonList)
    }
  }

  /**
    * Gets a random task that is a child of the challenge, includes the notion of priority
    *
    * @param challengeId The challenge id that is the parent of the tasks that you would be searching for.
    * @param taskSearch  Filter based on the name of the task
    * @param tags        A comma separated list of tags that optionally can be used to further filter the tasks
    * @param limit       Limit of how many tasks should be returned
    * @param proximityId Id of task that you wish to find the next task based on the proximity of that task
    * @return A list of Tasks that match the supplied filters
    */
  def getRandomTasksWithPriority(
      challengeId: Long,
      taskSearch: String,
      tags: String,
      limit: Int,
      proximityId: Long
  ): Action[AnyContent] = Action.async { implicit request =>
    this.sessionManager.userAwareRequest { implicit user =>
      SearchParameters.withSearch { p =>
        val params = p.copy(
          challengeParams = p.challengeParams.copy(challengeIds = Some(List(challengeId))),
          taskSearch = Some(taskSearch),
          taskTags = Some(Utils.split(tags))
        )
        val result = this.dalManager.task.getRandomTasksWithPriority(
          User.userOrMocked(user),
          params,
          limit,
          Utils.negativeToOption(proximityId)
        )
        result.foreach(task =>
          this.actionManager.setAction(user, this.itemType.convertToItem(task.id), TaskViewed(), "")
        )
        Ok(Json.toJson(result))
      }
    }
  }

  /**
    * Gets a random task that is a child of the challenge.
    *
    * @param challengeId The challenge id that is the parent of the tasks that you would be searching for.
    * @param taskSearch  Filter based on the name of the task
    * @param tags        A comma separated list of tags that optionally can be used to further filter the tasks
    * @param limit       Limit of how many tasks should be returned
    * @param proximityId Id of task that you wish to find the next task based on the proximity of that task
    * @return A list of Tasks that match the supplied filters
    */
  def getRandomTasks(
      challengeId: Long,
      taskSearch: String,
      tags: String,
      limit: Int,
      proximityId: Long
  ): Action[AnyContent] = Action.async { implicit request =>
    this.sessionManager.userAwareRequest { implicit user =>
      SearchParameters.withSearch { p =>
        val params = p.copy(
          challengeParams = p.challengeParams.copy(challengeIds = Some(List(challengeId))),
          taskSearch = Some(taskSearch),
          taskTags = Some(Utils.split(tags))
        )
        val result = this.dalManager.task.getRandomTasks(
          User.userOrMocked(user),
          params,
          limit,
          None,
          Utils.negativeToOption(proximityId)
        )
        result.foreach(task =>
          this.actionManager.setAction(user, this.itemType.convertToItem(task.id), TaskViewed(), "")
        )
        Ok(Json.toJson(result))
      }
    }
  }

  /**
    * Gets tasks near the given task id within the given challenge
    *
    * @param challengeId  The challenge id that is the parent of the tasks that you would be searching for
    * @param proximityId  Id of task for which nearby tasks are desired
    * @param excludeSelfLocked Also exclude tasks locked by requesting user
    * @param limit        The maximum number of nearby tasks to return
    * @return
    */
  def getNearbyTasks(
      challengeId: Long,
      proximityId: Long,
      excludeSelfLocked: Boolean,
      limit: Int
  ): Action[AnyContent] = Action.async { implicit request =>
    this.sessionManager.userAwareRequest { implicit user =>
      val results = this.dalManager.task
        .getNearbyTasks(User.userOrMocked(user), challengeId, proximityId, excludeSelfLocked, limit)
      Ok(Json.toJson(results))
    }
  }

  /**
    * Gets the next task in sequential order for the specified challenge
    *
    * @param challengeId   The current challenge id
    * @param currentTaskId The current task id that is being viewed
    * @param statusList    Filter by task status
    * @return The next task in the list
    */
  def getSequentialNextTask(
      challengeId: Long,
      currentTaskId: Long,
      statusList: String
  ): Action[AnyContent] = Action.async { implicit request =>
    this.sessionManager.userAwareRequest { implicit user =>
      Ok(
        Utils.getResponseJSON(
          this.dalManager.task
            .getNextTaskInSequence(challengeId, currentTaskId, Utils.toIntList(statusList)),
          this.dalManager.task.getLastModifiedUser
        )
      );
    }
  }

  /**
    * Gets the previous task in sequential order for the specified challenge
    *
    * @param challengeId   The current challenge id
    * @param currentTaskId The current task id that is being viewed
    * @param statusList    Filter by task status
    * @return The previous task in the list
    */
  def getSequentialPreviousTask(
      challengeId: Long,
      currentTaskId: Long,
      statusList: String
  ): Action[AnyContent] = Action.async { implicit request =>
    this.sessionManager.userAwareRequest { implicit user =>
      Ok(
        Utils.getResponseJSON(
          this.dalManager.task
            .getPreviousTaskInSequence(challengeId, currentTaskId, Utils.toIntList(statusList)),
          this.dalManager.task.getLastModifiedUser
        )
      );
    }
  }

  /**
    * Gets the featured challenges
    *
    * @param limit  The number of challenges to get
    * @param offset The offset
    * @return A Json array with the featured challenges
    */
  def getFeaturedChallenges(limit: Int, offset: Int): Action[AnyContent] = Action.async {
    implicit request =>
      this.sessionManager.userAwareRequest { implicit user =>
        Ok(Json.toJson(this.dal.getFeaturedChallenges(limit, offset)))
      }
  }

  /**
    * Gets the hot (recently popular) challenges
    *
    * @param limit  The number of challenges to get
    * @param offset The offset
    * @return A Json array with the hot challenges
    */
  def getHotChallenges(limit: Int, offset: Int): Action[AnyContent] = Action.async {
    implicit request =>
      this.sessionManager.userAwareRequest { implicit user =>
        Ok(Json.toJson(this.dal.getHotChallenges(limit, offset)))
      }
  }

  /**
    * Gets the preferred challenges (hottest, newest, featured)
    *
    * @param limit  The number of challenges to get
    * @return A Json array with the hot challenges
    */
  def getPreferredChallenges(limit: Int): Action[AnyContent] = Action.async { implicit request =>
    val all = Map(
      "popular"  -> _insertProjectJSON(this.dal.getHotChallenges(limit, 0)),
      "newest"   -> _insertProjectJSON(this.dal.getNewChallenges(limit, 0)),
      "featured" -> _insertProjectJSON(this.dal.getFeaturedChallenges(limit, 0))
    )

    Future(Ok(Json.toJson(all)))
  }

  /**
    * Fetches the matching parent object and inserts it into the JSON data returned.
    *
    */
  private def _insertProjectJSON(challenges: List[Challenge]): JsValue = {
    if (challenges.isEmpty) {
      Json.toJson(List[JsValue]())
    } else {
      val tags = this.tagDAL.listByChallenges(challenges.map(c => c.id))
      val projects = Some(
        this.serviceManager.project
          .retrieveList(challenges.map(c => c.general.parent))
          .map(p => p.id -> p)
          .toMap
      )

      var vpIds = scala.collection.mutable.Set[Long]()
      challenges.map(c => {
        c.general.virtualParents match {
          case Some(vps) =>
            vps.map(vp => vpIds += vp)
          case _ => // do nothing
        }
      })
      val vpObjects =
        this.serviceManager.project.retrieveList(vpIds.toList).map(p => p.id -> p).toMap

      val jsonList = challenges.map { c =>
        var updated = Utils.insertIntoJson(
          Json.toJson(c),
          Tag.KEY,
          Json.toJson(tags.getOrElse(c.id, List.empty).map(_.name))
        )
        val projectJson = Json
          .toJson(projects.get(c.general.parent))
          .as[JsObject] - Project.KEY_GROUPS
        updated = Utils.insertIntoJson(updated, Challenge.KEY_PARENT, projectJson, true)

        c.general.virtualParents match {
          case Some(vps) =>
            val vpJson =
              Some(vps.map(vp => Json.toJson(vpObjects.get(vp)).as[JsObject] - Project.KEY_GROUPS))
            updated = Utils.insertIntoJson(updated, Challenge.KEY_VIRTUAL_PARENTS, vpJson, true)
          case _ => // do nothing
        }
        updated
      }
      Json.toJson(jsonList)
    }
  }

  def updateTaskPriorities(challengeId: Long): Action[AnyContent] = Action.async {
    implicit request =>
      implicit val requireSuperUser = true
      this.sessionManager.authenticatedRequest { implicit user =>
        val challengeIds = if (challengeId < 0) {
          val challengeList = this.dal.find("%", -1)
          challengeList.foreach { challenge =>
            this.dal.updateTaskPriorities(user)(challenge.id)
          }
          challengeList.map(_.id)
        } else {
          this.dal.updateTaskPriorities(user)(challengeId)
          List(challengeId)
        }
        Ok(
          Json.toJson(
            StatusMessage(
              "OK",
              JsString(s"Priorities updated for challenges ${challengeIds.mkString(",")}")
            )
          )
        )
      }
  }

  /**
    * Resets the task instructions for all the children tasks of the supplied challenge
    *
    * @param challengeId id of the parent challenge
    * @return 200 empty Ok
    */
  def resetTaskInstructions(challengeId: Long): Action[AnyContent] = Action.async {
    implicit request =>
      this.sessionManager.authenticatedRequest { implicit user =>
        this.dal.resetTaskInstructions(user, challengeId)
        Ok
      }
  }

  /**
    * Deletes all the tasks under a challenge based on the status of the task. If no filter for the
    * status is supplied, then will delete all the tasks
    *
    * @param challengeId   The id of the challenge
    * @param statusFilters A comma separated list of status' to filter the deletion by.
    * @return
    */
  def deleteTasks(challengeId: Long, statusFilters: String = ""): Action[AnyContent] =
    Action.async { implicit request =>
      this.sessionManager.authenticatedRequest { implicit user =>
        dalManager.challenge.retrieveById(challengeId) match {
          case Some(c) =>
            permission.hasWriteAccess(ProjectType(), user)(c.general.parent)
            if (c.status.getOrElse(Challenge.STATUS_NA) == Challenge.STATUS_DELETING_TASKS) {
              throw new InvalidException("Task deletion already in-progress for this challenge")
            } else if (c.status.getOrElse(Challenge.STATUS_NA) == Challenge.STATUS_BUILDING) {
              throw new InvalidException("Tasks cannot be deleted while challenge is building")
            }

            val originalStatus = c.status
            dalManager.challenge
              .update(Json.obj("status" -> Challenge.STATUS_DELETING_TASKS), user)(challengeId)
            // Deleting a lot of tasks can be time consuming, so perform this asynchronously
            Future {
              try {
                this.dal.deleteTasks(user, challengeId, Utils.split(statusFilters).map(_.toInt))
              } finally {
                dalManager.challenge.update(Json.obj("status" -> originalStatus), user)(challengeId)
              }
            }
            Ok
          case None => throw new NotFoundException(s"No challenge found with id $challengeId")
        }
      }
    }

  /**
    * Retrieve all the comments for a specific challenge
    *
    * @param challengeId The id of the challenge
    * @return A list of comments that exist for a specific challenge
    */
  def retrieveComments(challengeId: Long, limit: Int, page: Int): Action[AnyContent] =
    Action.async { implicit request =>
      this.sessionManager.authenticatedRequest { implicit user =>
        Ok(
          Json.toJson(
            this.serviceManager.comment
              .find(List.empty, List(challengeId), List.empty, Paging(limit, page))
          )
        )
      }
    }

  /**
    * Extracts all the comments and returns them in a nice format like csv.
    *
    * @param challengeId The id of the challenge
    * @param limit       limit the number of results
    * @param page        Used for paging
    * @return A csv list of comments for the challenge
    */
  def extractComments(challengeId: Long, limit: Int, page: Int): Action[AnyContent] = Action.async {
    implicit request =>
      this.sessionManager.authenticatedRequest { implicit user =>
        Result(
          header = ResponseHeader(
            OK,
            Map(
              CONTENT_DISPOSITION -> s"attachment; filename=challenge_${challengeId}_comments.csv"
            )
          ),
          body = HttpEntity.Strict(
            ByteString(
              "ProjectID,ChallengeID,TaskID,OSM_UserID,OSM_Username,Comment,TaskLink\n"
            ).concat(
              ByteString(extractComments(challengeId, limit, page, request.host).mkString("\n"))
            ),
            Some("text/csv; header=present")
          )
        )
      }
  }

<<<<<<< HEAD
=======
  private def extractComments(
      challengeId: Long,
      limit: Int,
      page: Int,
      host: String
  ): Seq[String] = {
    val comments = this.dalManager.comment.retrieveComments(
      List.empty,
      List(challengeId),
      List.empty,
      limit,
      page
    )
    val urlPrefix = config.getPublicOrigin match {
      case Some(origin) => s"${origin}/"
      case None         => s"http://$host/"
    }
    comments.map(comment =>
      s"""${comment.projectId},$challengeId,${comment.taskId},${comment.osm_id},""" +
        s"""${comment.osm_username},"${comment.comment}",${urlPrefix}challenge/$challengeId/task/${comment.taskId}""".stripMargin
    )
  }

>>>>>>> c6590a8f
  /**
    * Extracts all the tasks belonging to the challenges in the project and
    * returns them in a nice format like csv.
    *
    * @param projectId The id of the project
    * @param cId Optional list of challenges
    * @return A csv list of tasks for the project
    */
  def extractAllTaskSummaries(projectId: Long, cId: Option[String]): Action[AnyContent] = {
    var challengeIds: List[Long] = cId match {
      case Some(c) => Utils.toLongList(c).getOrElse(List())
      case None    => List()
    }
    if (challengeIds.isEmpty) {
      challengeIds = this.serviceManager.project.retrieve(projectId) match {
        case Some(p) => this.serviceManager.project.listChildren(projectId).map(c => c.id)
        case None    => throw new NotFoundException(s"Project with id $projectId not found")
      }
    }
    this._extractTaskSummaries(challengeIds, -1, 0, "-1", "", "", s"project_${projectId}_tasks.csv")
  }

  /**
    * Extracts all the tasks and returns them in a nice format like csv.
    *
    * @param challengeId The id of the challenge
    * @param limit       limit the number of results
    * @param page        Used for paging
    * @return A csv list of tasks for the challenge
    */
  def extractTaskSummaries(
      challengeId: Long,
      limit: Int,
      page: Int,
      statusFilter: String,
      reviewStatusFilter: String,
      priorityFilter: String,
      exportProperties: String = ""
  ): Action[AnyContent] = {
    this._extractTaskSummaries(
      List(challengeId),
      limit,
      page,
      statusFilter,
      reviewStatusFilter,
      priorityFilter,
      s"challenge_${challengeId}_tasks.csv",
      exportProperties
    )
  }

  def _extractTaskSummaries(
      challengeIds: List[Long],
      limit: Int,
      page: Int,
      statusFilter: String,
      reviewStatusFilter: String,
      priorityFilter: String,
      filename: String,
      exportProperties: String = ""
  ): Action[AnyContent] = Action.async { implicit request =>
    this.sessionManager.authenticatedRequest { implicit user =>
      SearchParameters.withSearch { implicit params =>
        val status = if (StringUtils.isEmpty(statusFilter)) {
          None
        } else {
          Some(Utils.split(statusFilter).map(_.toInt))
        }
        val reviewStatus = if (StringUtils.isEmpty(reviewStatusFilter)) {
          None
        } else {
          Some(Utils.split(reviewStatusFilter).map(_.toInt))
        }
        val priority = if (StringUtils.isEmpty(priorityFilter)) {
          None
        } else {
          Some(Utils.split(priorityFilter).map(_.toInt))
        }

        val allParams =
          params.copy(
            challengeParams = params.challengeParams.copy(challengeIds = Some(challengeIds)),
            taskStatus = status,
            taskReviewStatus = reviewStatus,
            taskPriorities = priority
          )

        val (tasks, allComments) =
          this.dalManager.task.retrieveTaskSummaries(challengeIds, limit, page, allParams)

        // Setup all exportable properties
        var propsToExportHeaders = Set[String]()

        challengeIds.foreach(cId => {
          val challenge = this.dal.retrieveById(cId) match {
            case Some(c) => c
            case None    => throw new NotFoundException(s"Challenge with id $cId not found")
          }

          // Include any properties requested in the csv
          if (!exportProperties.isEmpty) {
            var propsToExport = exportProperties.replaceAll("\\s", "").split(",")
            propsToExport.foreach(pe => propsToExportHeaders += pe)
          }

          // Include properties from the challenge configuration
          challenge.extra.exportableProperties match {
            case Some(ex) =>
              if (!ex.isEmpty) {
                var propsToExport = ex.replaceAll("\\s", "").split(",")
                propsToExport.foreach(pe => propsToExportHeaders += pe)
              }
            case None => // do nothing
          }
        })

        // Find all response property names
        var responseProperties = Set[String]()
        tasks.foreach(
          _.completionResponses match {
            case Some(responses) =>
              Json.parse(responses) match {
                case o: JsObject =>
                  o.keys
                  for (key <- o.keys) {
                    responseProperties += key.toString()
                  }
                case _ => // do nothing
              }
            case None => // do nothing
          }
        )
        var responseHeaders = ""
        for (p <- responseProperties) {
          responseHeaders += "," + "Recorded_" + p
        }

        val seqString = tasks.map(task => {
          var mapper = task.completedBy.getOrElse("")
          if (mapper == "") {
            mapper = task.username.getOrElse("")
          }

          val reviewTimeSeconds = task.reviewStartedAt match {
            case Some(startTime) =>
              task.reviewedAt match {
                case Some(endTime) => (endTime.getMillis() - startTime.getMillis()) / 1000
                case _             => ""
              }
            case _ => ""
          }

          // Find matching geojson feature properties
          var propData = ""
          task.geojson match {
            case Some(g) =>
              val taskProps = (Json.parse(g) \\ "properties")(0).as[JsObject]
              for (key <- propsToExportHeaders) {
                (taskProps \ key) match {
                  case value: JsDefined =>
                    var propValue = value.get.toString()
                    propValue = propValue.substring(1, propValue.length() - 1)
                    propData += "," + propValue.replaceAll("\"", "\"\"")
                  case value: JsUndefined => propData += "," + "\"\"" // empty value
                }
              }
            case None => // do nothing
          }

          // Find matching response values to each response property name
          var responseData = ""
          task.completionResponses match {
            case Some(responses) =>
              val responseMap = Json.parse(responses)
              for (key <- responseProperties) {
                (responseMap \ key) match {
                  case value: JsDefined =>
                    var propValue = value.get.toString()
                    if (propValue != "true") {
                      // Strip off ""s
                      propValue = propValue.substring(1, propValue.length() - 1)
                    }
                    responseData += "," + propValue.replaceAll("\"", "\"\"")
                  case vaue: JsUndefined =>
                    responseData += "," + "\"\"" // empty value
                }
              }
            case None => // No responses, all empty values
              for (key <- responseProperties) {
                responseData += "," + "\"\""
              }
          }

          var comments = allComments(task.taskId).replaceAll("\"", "\"\"")

          s"""${task.taskId},${task.parent},"${task.name}","${Task.statusMap
            .get(task.status)
            .get}",""" +
            s""""${Challenge.priorityMap.get(task.priority).get}",${task.mappedOn
              .getOrElse("")},""" +
            s"""${task.completedTimeSpent.getOrElse("")},"${mapper}",""" +
            s"""${Task.reviewStatusMap.get(task.reviewStatus.getOrElse(-1)).get},""" +
            s""""${task.reviewedBy.getOrElse("")}",${task.reviewedAt
              .getOrElse("")},"${reviewTimeSeconds}",""" +
            s""""${comments}","${task.bundleId.getOrElse("")}","${task.isBundlePrimary
              .getOrElse("")}",""" +
            s""""${task.tags.getOrElse("")}"${propData}${responseData}""".stripMargin
        })

        var propsToExportHeaderString = propsToExportHeaders.mkString(",")
        if (!propsToExportHeaderString.isEmpty) {
          propsToExportHeaderString = "," + propsToExportHeaderString
        }
        Result(
          header =
            ResponseHeader(OK, Map(CONTENT_DISPOSITION -> s"attachment; filename=${filename}")),
          body = HttpEntity.Strict(
            ByteString(
              s"""TaskID,ChallengeID,TaskName,TaskStatus,TaskPriority,MappedOn,CompletionTime,Mapper,ReviewStatus,Reviewer,ReviewedAt,ReviewTimeSeconds,Comments,BundleId,IsBundlePrimary,Tags${propsToExportHeaderString}${responseHeaders}\n"""
            ).concat(ByteString(seqString.mkString("\n"))),
            Some("text/csv; header=present")
          )
        )
      }
    }
  }

  /**
    * Uses the search parameters from the query string to find challenges
    *
    * @param limit limits the amount of results returned
    * @param page  paging mechanism for limited results
    * @return A list of challenges matching the query string parameters
    */
  def extendedFind(limit: Int, page: Int, sort: String, order: String): Action[AnyContent] =
    Action.async { implicit request =>
      this.sessionManager.userAwareRequest { implicit user =>
        SearchParameters.withSearch { implicit params =>
          val challenges = this.dal.extendedFind(params, limit, page, sort, order)
          Ok(_insertProjectJSON(challenges))
        }
      }
    }

  /**
    * Retrieves a lightweight listing of the challenges in the given project(s).
    *
    * @param projectIds  comma-separated list of projects
    * @param limit       limits the amount of results returned
    * @param page        paging mechanism for limited results
    * @param onlyEnabled determines if results are restricted to enabled challenges projects
    * @return A list of challenges
    */
  def listing(projectIds: String, limit: Int, page: Int, onlyEnabled: Boolean): Action[AnyContent] =
    Action.async { implicit request =>
      this.sessionManager.authenticatedRequest { implicit user =>
        Ok(Json.toJson(this.dal.listing(Utils.toLongList(projectIds), limit, page, onlyEnabled)))
      }
    }

  /**
    * Matches all the tasks to their specific changesets
    *
    * @param challengeId The challenge id
    * @param skipSet     Whether to skip tasks that have already been set
    * @return Just a 200 OK
    */
  def matchChangeSets(challengeId: Long, skipSet: Boolean): Action[AnyContent] = Action.async {
    implicit request =>
      this.sessionManager.authenticatedRequest { implicit user =>
        val challenge = this.dal.retrieveById(challengeId)
        challenge match {
          case Some(c) if user.isSuperUser || c.general.owner == user.osmProfile.id =>
            // TODO might need to loop through the tasks in batches. Pulling every single task could be very expensive
            this.dal
              .listChildren(-1)(challengeId)
              .filter(t =>
                t.status.get == Task.STATUS_FIXED && (!skipSet || t.changesetId.isEmpty || t.changesetId.get != -1)
              )
              .foreach(t => {
                this.dalManager.task.matchToOSMChangeSet(t, user, false)
              })
            // todo might need to respond only once everything has updated or handle this better
            Ok
          case Some(_) =>
            throw new OAuthNotAuthorizedException(
              "Only owners of the challenge or super users can make this request"
            )
          case _ => throw new NotFoundException(s"Challenge with id $challengeId not found")
        }
      }
  }

  /**
    * Creates or updates a challenge directly from Github. It uses the following files:
    * ${name}_create.json - The json file containing all the information to generate the file
    * ${name}_geojson.json - The geojson used to build the challenge tasks, can be used to update later
    * ${name}_info.md - An information file that will be used to display information about the challenge
    *
    * @param projectId The project that you are building the challenge under
    * @param username  The github username of where the challenge information exists
    * @param repo      The repo that the challenge information exists in
    * @param name      The name of the challenge files.
    * @return A response with the newly created challenge
    */
  def createFromGithub(
      projectId: Long,
      username: String,
      repo: String,
      name: String,
      rebuild: Boolean
  ): Action[AnyContent] = Action.async { implicit request =>
    this.sessionManager.authenticatedFutureRequest { implicit user =>
      val result  = Promise[Result]
      val baseURL = s"https://raw.githubusercontent.com/$username/$repo/master/${name}_";
      this.wsClient.url(s"${baseURL}create.json").get onComplete {
        case Success(response) =>
          try {
            // inject the info link into the challenge
            val challengeJson = Utils.insertIntoJson(
              Utils.insertIntoJson(response.json, "infoLink", s"${baseURL}info.md", false),
              "remoteGeoJson",
              s"${baseURL}geojson_{x}.json",
              true
            )
            val challengeName = (challengeJson \ "name").asOpt[String].getOrElse(name)
            // look for the challenge, if the name exists we will attempt to update the challenge
            val challengeID = this.dal.retrieveByName(challengeName, projectId) match {
              case Some(c) => c.id
              case None    => -1
            }
            val updatedBody =
              this.updateCreateBody(Utils.insertIntoJson(challengeJson, "parent", projectId), user)
            if (challengeID > 0) {
              // if rebuild set to true, remove all the tasks first from the challenge before recreating them
              this.dal.deleteTasks(user, challengeID)
              // if you provide the ID in the post method we will send you to the update path
              this.internalUpdate(updatedBody, user)(challengeID.toString, -1) match {
                case Some(value) => result success Ok(this.inject(value))
                case None        => result success NotModified
              }
            } else {
              this.internalCreate(updatedBody, updatedBody.validate[Challenge].get, user) match {
                case Some(value) => result success Ok(this.inject(value))
                case None        => result success NotModified
              }
            }
          } catch {
            case e: Throwable => result success MPExceptionUtil.manageException(e)
          }
        case Failure(error) => throw error
      }
      result.future
    }
  }

  override def internalCreate(requestBody: JsValue, element: Challenge, user: User)(
      implicit c: Option[Connection] = None
  ): Option[Challenge] = {
    var created = super.internalCreate(requestBody, element, user)
    // Fetch challenge fresh from database. There are some fields that are set after creating
    // children (ie. hasSuggestedFixes) and our cached copy does not reflect those changes
    created match {
      case Some(value) => this.dal._retrieveById(false)(value.id)
      case None        => created
    }
  }

  /**
    * Classes can override this function to inject values into the object before it is sent along
    * with the response
    *
    * @param obj the object being sent in the response
    * @return A Json representation of the object
    */
  override def inject(obj: Challenge)(implicit request: Request[Any]): JsValue = {
    val tags = tagDAL.listByChallenge(obj.id)
    Utils.insertIntoJson(Json.toJson(obj), Tag.KEY, Json.toJson(tags.map(_.name)))
  }

  /**
    * This function allows sub classes to modify the body, primarily this would be used for inserting
    * default elements into the body that shouldn't have to be required to create an object.
    *
    * @param body The incoming body from the request
    * @return
    */
  override def updateCreateBody(body: JsValue, user: User): JsValue = {
    var jsonBody = super.updateCreateBody(body, user)
    jsonBody = Utils.insertIntoJson(jsonBody, "owner", user.osmProfile.id, true)(LongWrites)
    jsonBody = Utils.insertIntoJson(jsonBody, "enabled", true)(BooleanWrites)
    jsonBody = Utils.insertIntoJson(jsonBody, "deleted", false)(BooleanWrites)
    jsonBody =
      Utils.insertIntoJson(jsonBody, "challengeType", Actions.ITEM_TYPE_CHALLENGE)(IntWrites)
    jsonBody = Utils.insertIntoJson(jsonBody, "difficulty", Challenge.DIFFICULTY_NORMAL)(IntWrites)
    jsonBody = Utils.insertIntoJson(jsonBody, "featured", false)(BooleanWrites)
    jsonBody = Utils.insertIntoJson(jsonBody, "hasSuggestedFixes", false)(BooleanWrites)
    jsonBody = Utils.insertIntoJson(jsonBody, "checkinComment", "")(StringWrites)
    jsonBody = Utils.insertIntoJson(jsonBody, "checkinSource", "")(StringWrites)
    jsonBody = Utils.insertIntoJson(jsonBody, "defaultPriority", Challenge.PRIORITY_HIGH)(IntWrites)
    jsonBody = Utils.insertIntoJson(jsonBody, "defaultZoom", Challenge.DEFAULT_ZOOM)(IntWrites)
    jsonBody = Utils.insertIntoJson(jsonBody, "minZoom", Challenge.MIN_ZOOM)(IntWrites)
    jsonBody = Utils.insertIntoJson(jsonBody, "maxZoom", Challenge.MAX_ZOOM)(IntWrites)
    jsonBody = Utils.insertIntoJson(jsonBody, "updateTasks", false)(BooleanWrites)
    // if we can't find the parent ID, just use the user's default project instead
    (jsonBody \ "parent").asOpt[Long] match {
      case Some(v) => jsonBody
      case None =>
        Utils.insertIntoJson(jsonBody, "parent", this.serviceManager.user.getHomeProject(user).id)
    }
  }

  /**
    * Creates a challenge gzipped package that contains the JSON to recreate the challenge, geojson to
    * recreate all the tasks, challenge info md file, metrics file at the time this function is executed,
    * and all comments that have currently been made against tasks in this challenge.
    *
    * @param challengeId The id of the challenge to extract
    * @return The
    */
  def extractPackage(challengeId: Long): Action[AnyContent] = Action.async { implicit request =>
    this.sessionManager.authenticatedFutureRequest { implicit user =>
      this.dal.retrieveById(challengeId) match {
        case Some(c) =>
          implicit val actionSummaryWrites    = Json.writes[ActionSummary]
          implicit val challengeSummaryWrites = Json.writes[ChallengeSummary]
          val files: Map[String, String] = Map(
            "challenge.json" -> Json.prettyPrint(Json.toJson(c)),
            "lineByLine.geojson" -> this.dal
              .getLineByLineChallengeGeometry(challengeId)
              .values
              .mkString("\n"),
            "geometry.geojson" -> this.dal.getChallengeGeometry(challengeId),
            "comments.csv"     -> this.extractComments(challengeId, -1, 0, request.host).mkString("\n"),
            "metrics.csv" -> Json.prettyPrint(
              Json.toJson(this.dalManager.data.getChallengeSummary(challengeId = Some(challengeId)))
            )
          )
          val out = new ByteArrayOutputStream()

          val zip = new ZipOutputStream(out)
          files.foreach { f =>
            zip.putNextEntry(new ZipEntry(f._1))
            val in = new BufferedInputStream(new ByteArrayInputStream(f._2.getBytes))
            var b  = in.read
            while (b > -1) {
              zip.write(b)
              b = in.read
            }
            in.close()
            zip.closeEntry()
          }
          zip.close()
          val response = ByteString(out.toByteArray)
          out.close()
          Future {
            Result(
              header = ResponseHeader(OK, Map.empty),
              body = HttpEntity.Strict(response, Some("application/gzip"))
            )
          }
        case None =>
          Future {
            NotFound
          }
      }
    }
  }

  private def extractComments(
      challengeId: Long,
      limit: Int,
      page: Int,
      host: String
  ): Seq[String] = {
    val comments = this.serviceManager.comment.find(
      List.empty,
      List(challengeId),
      List.empty,
      Paging(limit, page)
    )
    val urlPrefix = config.getPublicOrigin match {
      case Some(origin) => s"${origin}/"
      case None         => s"http://$host/"
    }
    comments.map(comment =>
      s"""${comment.projectId},$challengeId,${comment.taskId},${comment.osm_id},""" +
        s"""${comment.osm_username},"${comment.comment}",${urlPrefix}map/$challengeId/${comment.taskId}""".stripMargin
    )
  }

  /**
    * Clones a challenge with a new name
    *
    * @param itemId  The item id of the challenge you want to clone
    * @param newName The new name of the cloned challenge
    * @return The newly created cloned challenge
    */
  def cloneChallenge(itemId: Long, newName: String): Action[AnyContent] = Action.async {
    implicit request =>
      sessionManager.authenticatedRequest { implicit user =>
        dalManager.challenge.retrieveById(itemId) match {
          case Some(c) =>
            permission.hasWriteAccess(ProjectType(), user)(c.general.parent)
            val clonedChallenge = c.copy(id = -1, name = newName)
            Ok(Json.toJson(this.dal.insert(clonedChallenge, user)))
          case None =>
            throw new NotFoundException(
              s"No challenge found to clone matching the given id [$itemId]"
            )
        }
      }
  }

  /**
    * Rebuilds a challenge if it uses a remote geojson or overpass query to generate it's tasks
    *
    * @param challengeId     The id of the challenge
    * @param removeUnmatched Whether to first remove incomplete tasks prior to processing
    *                        updated source data
    * @return A 200 status OK
    */
  def rebuildChallenge(
      challengeId: Long,
      removeUnmatched: Boolean,
      skipSnapshot: Boolean
  ): Action[AnyContent] = Action.async { implicit request =>
    sessionManager.authenticatedRequest { implicit user =>
      dalManager.challenge.retrieveById(challengeId) match {
        case Some(c) =>
          permission.hasWriteAccess(ProjectType(), user)(c.general.parent)
          c.status match {
            case Some(Challenge.STATUS_DELETING_TASKS) =>
              throw new InvalidException(
                "Challenge cannot be rebuilt while undergoing bulk task deletion"
              )
            case Some(Challenge.STATUS_BUILDING) =>
              throw new InvalidException("Task build is already in progress for this challenge")
            case _ => // just ignore
          }

          if (!skipSnapshot) {
            // First create a snapshot of the challenge before we rebuild.
            this.snapshotManager.recordChallengeSnapshot(challengeId)
          }

          challengeProvider.rebuildTasks(user, c, removeUnmatched)
          Ok
        case None => throw new NotFoundException(s"No challenge found with id $challengeId")
      }
    }
  }

  def addTasksToChallenge(challengeId: Long): Action[AnyContent] = Action.async {
    implicit request =>
      sessionManager.authenticatedRequest { implicit user =>
        dalManager.challenge.retrieveById(challengeId) match {
          case Some(challenge) =>
            permission.hasObjectWriteAccess(challenge, user)
            challenge.status match {
              case Some(Challenge.STATUS_DELETING_TASKS) =>
                throw new InvalidException(
                  "Tasks cannot be added while challenge is undergoing bulk task deletion"
                )
              case Some(Challenge.STATUS_BUILDING) =>
                throw new InvalidException("Tasks cannot be added while challenge is being built")
              case _ => // just ignore
            }

            request.body.asText match {
              case Some(bodyText) =>
                challengeProvider.createTasksFromJson(user, challenge, bodyText)
                NoContent
              case None =>
                request.body.asJson match {
                  case Some(bodyJson) =>
                    challengeProvider.createTasksFromJson(user, challenge, bodyJson.toString())
                    NoContent
                  case None =>
                    throw new InvalidException("No json data provided to create new tasks from")
                }
            }
          case None =>
            throw new NotFoundException(s"No challenge found with id $challengeId")
        }
      }
  }

  def addTasksToChallengeFromFile(
      challengeId: Long,
      lineByLine: Boolean,
      removeUnmatched: Boolean,
      dataOriginDate: Option[String] = None,
      skipSnapshot: Boolean = false
  ): Action[MultipartFormData[Files.TemporaryFile]] =
    Action.async(parse.multipartFormData) { implicit request =>
      {
        sessionManager.authenticatedRequest { implicit user =>
          dalManager.challenge.retrieveById(challengeId) match {
            case Some(c) =>
              permission.hasObjectWriteAccess(c, user)
              c.status match {
                case Some(Challenge.STATUS_DELETING_TASKS) =>
                  throw new InvalidException(
                    "Tasks cannot be added while challenge is undergoing bulk task deletion"
                  )
                case Some(Challenge.STATUS_BUILDING) =>
                  throw new InvalidException("Tasks cannot be added while challenge is being built")
                case _ => // just ignore
              }

              if (!skipSnapshot) {
                // First create a snapshot of the challenge before we add tasks.
                this.snapshotManager.recordChallengeSnapshot(challengeId)
              }

              request.body.file("json") match {
                case Some(f) if StringUtils.isNotEmpty(f.filename) =>
                  if (removeUnmatched) {
                    dalManager.challenge.removeIncompleteTasks(user)(challengeId)
                  }

                  // todo this should probably be streamed instead of all pulled into memory
                  val sourceData = Source.fromFile(f.ref.getAbsoluteFile).getLines()
                  if (lineByLine) {
                    sourceData.foreach(challengeProvider.createTaskFromJson(user, c, _))
                  } else {
                    challengeProvider.createTasksFromJson(user, c, sourceData.mkString)
                  }
                  dataOriginDate match {
                    case Some(d) =>
                      dalManager.challenge.markTasksRefreshed(true, Some(new DateTime(d)))(
                        challengeId
                      )
                    case _ => // do nothing
                  }
                  NoContent
                case _ =>
                  throw new InvalidException(s"No json uploaded with request to add tasks from")
              }
            case None =>
              throw new NotFoundException(s"No challenge found with id $challengeId")
          }
        }
      }
    }

  /**
    * Moves a challenge from one project to another. This requires admin access on both projects
    *
    * @param newProjectId The new project to move the challenge too
    * @param challengeId  The challenge that you are moving
    * @return Ok with no message
    */
  def moveChallenge(newProjectId: Long, challengeId: Long): Action[AnyContent] = Action.async {
    implicit request =>
      sessionManager.authenticatedRequest { implicit user =>
        Ok(Json.toJson(dalManager.challenge.moveChallenge(newProjectId, challengeId, user)))
      }
  }
}<|MERGE_RESOLUTION|>--- conflicted
+++ resolved
@@ -620,20 +620,17 @@
       }
   }
 
-<<<<<<< HEAD
-=======
   private def extractComments(
       challengeId: Long,
       limit: Int,
       page: Int,
       host: String
   ): Seq[String] = {
-    val comments = this.dalManager.comment.retrieveComments(
+    val comments = this.serviceManager.comment.find(
       List.empty,
       List(challengeId),
       List.empty,
-      limit,
-      page
+      Paging(limit, page)
     )
     val urlPrefix = config.getPublicOrigin match {
       case Some(origin) => s"${origin}/"
@@ -645,7 +642,6 @@
     )
   }
 
->>>>>>> c6590a8f
   /**
     * Extracts all the tasks belonging to the challenges in the project and
     * returns them in a nice format like csv.
@@ -1115,28 +1111,6 @@
     }
   }
 
-  private def extractComments(
-      challengeId: Long,
-      limit: Int,
-      page: Int,
-      host: String
-  ): Seq[String] = {
-    val comments = this.serviceManager.comment.find(
-      List.empty,
-      List(challengeId),
-      List.empty,
-      Paging(limit, page)
-    )
-    val urlPrefix = config.getPublicOrigin match {
-      case Some(origin) => s"${origin}/"
-      case None         => s"http://$host/"
-    }
-    comments.map(comment =>
-      s"""${comment.projectId},$challengeId,${comment.taskId},${comment.osm_id},""" +
-        s"""${comment.osm_username},"${comment.comment}",${urlPrefix}map/$challengeId/${comment.taskId}""".stripMargin
-    )
-  }
-
   /**
     * Clones a challenge with a new name
     *
