--- conflicted
+++ resolved
@@ -15,8 +15,9 @@
   */
 class FrameworkMasterSuite extends Suites with BeforeAndAfterAll with TestDatabase {
   private val suites = IndexedSeq(
-<<<<<<< HEAD
     new ChallengeServiceSpec,
+    new ChallengeRepositorySpec,
+    new ChallengeListingSpec,
     new ChallengeRepositorySpec,
     new CommentServiceSpec,
     new CommentRepositorySpec,
@@ -33,17 +34,6 @@
     new VirtualProjectRepositorySpec,
     new TagServiceSpec,
     new TagRepositorySpec
-=======
-    new ChallengeSpec,
-    new ChallengeListingSpec,
-    new CommentSpec,
-    new GroupSpec,
-    new ProjectSpec,
-    new UserMetricsSpec,
-    new UserSavedObjectsSpec,
-    new UserSpec,
-    new VirtualProjectSpec
->>>>>>> a4eebf5b
   )
   private val tagFilters: Seq[Tag] = Seq()
   override val nestedSuites: IndexedSeq[Suite] =
